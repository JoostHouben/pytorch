--- conflicted
+++ resolved
@@ -2,7 +2,6 @@
 import logging
 import math
 import typing
-from typing import Optional
 
 import torch
 import torch._decomp as decomp
@@ -17,6 +16,7 @@
     _grid_sampler_2d as decomp_grid_sampler_2d,
     pw_cast_for_opmath,
 )
+from typing import Optional
 from torch._decomp.decompositions_for_rng import extra_random_decomps
 from torch._higher_order_ops.out_dtype import out_dtype
 from torch._prims_common import type_to_dtype
@@ -317,7 +317,6 @@
     return self.to(dtype).clone()
 
 
-<<<<<<< HEAD
 def get_like_permutation(tensor, memory_format):
     if memory_format in (
         torch.preserve_format,
@@ -332,8 +331,6 @@
         return list(range(tensor.ndim))
 
 
-=======
->>>>>>> 3e4d379a
 def get_like_layout(
     tensor: torch.Tensor, memory_format: Optional[torch.memory_format]
 ) -> torch.memory_format:
@@ -385,7 +382,7 @@
         layout=layout or self.layout,
         device=device or self.device,
         requires_grad=requires_grad,
-    ).to(memory_format=get_like_layout(self, memory_format))
+    )
 
 
 @register_decomposition(aten.randint_like.default)
@@ -548,9 +545,9 @@
 def miopen_batch_norm(
     input: torch.Tensor,
     weight: torch.Tensor,
-    bias: typing.Optional[torch.Tensor],
-    running_mean: typing.Optional[torch.Tensor],
-    running_var: typing.Optional[torch.Tensor],
+    bias: Optional[torch.Tensor],
+    running_mean: Optional[torch.Tensor],
+    running_var: Optional[torch.Tensor],
     training: bool,
     exponential_average_factor: float,
     epsilon: float,
