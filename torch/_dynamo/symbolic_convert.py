--- conflicted
+++ resolved
@@ -24,17 +24,7 @@
 import torch._logging
 from torch._guards import Checkpointable, tracing, TracingContext
 
-<<<<<<< HEAD
-from . import (
-    config,
-    exc,
-    logging as torchdynamo_logging,
-    skipfiles,
-    variables,
-)
-=======
 from . import config, exc, logging as torchdynamo_logging, skipfiles, variables
->>>>>>> 7e9eff73
 from .allowed_functions import is_allowed, is_builtin_constant, is_forbidden
 from .bytecode_analysis import (
     get_indexof,
