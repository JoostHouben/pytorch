--- conflicted
+++ resolved
@@ -16,10 +16,7 @@
 from ..exc import unimplemented
 from ..guards import GuardBuilder
 from ..source import AttrSource, GetItemSource
-<<<<<<< HEAD
-=======
-from ..utils import iter_contains, specialize_symnode
->>>>>>> a344cad0
+from ..utils import specialize_symnode
 from .base import MutableLocal, VariableTracker
 from .constant import ConstantVariable
 
@@ -40,11 +37,7 @@
 
     return (
         variables.ConstantVariable.is_literal(x)
-<<<<<<< HEAD
-        or isinstance(x, (Tensor, MethodWrapperType))
-=======
-        or isinstance(x, (Tensor, enum.Enum))
->>>>>>> a344cad0
+        or isinstance(x, (Tensor, enum.Enum, MethodWrapperType))
         or is_builtin_callable(x)
         or (isinstance(x, tuple) and all(is_hashable_python_var(e) for e in x))
     )
