import collections
import dataclasses
import functools
import inspect
<<<<<<< HEAD
from typing import Any, Dict, List
=======
import sys
from typing import Dict, List, Optional
>>>>>>> f6f81a59

import torch
import torch.fx

from .. import variables
from ..bytecode_transformation import create_call_function, create_instruction
from ..eval_frame import skip_code

from ..exc import unimplemented
<<<<<<< HEAD
from ..guards import make_dupe_guard
from ..source import AttrSource, GlobalWeakRefSource
from ..utils import global_key_name, istensor, iter_contains
=======
from ..guards import GuardBuilder
from ..source import AttrSource, GetItemSource, GlobalWeakRefSource
from ..utils import global_key_name, istensor
>>>>>>> f6f81a59
from .base import MutableLocal, VariableTracker
from .constant import ConstantVariable
from .tensor import TensorVariable


class ConstDictVariable(VariableTracker):
    def __init__(self, items, user_cls, recursively_contains=None, **kwargs):
        super().__init__(recursively_contains=recursively_contains, **kwargs)

        # All the keys are constants
        assert not any(isinstance(x, VariableTracker) for x in items)
        self.guards.update(VariableTracker.propagate(items.values())["guards"])
        self.items = items
        self.user_cls = user_cls

    def as_proxy(self):
        return {k: v.as_proxy() for k, v in self.items.items()}

    def as_python_constant(self):
        return {k: v.as_python_constant() for k, v in self.items.items()}

    def python_type(self):
        return self.user_cls

    def reconstruct(self, codegen):
        # instructions to load collections.OrderedDict if necessary
        if self.user_cls is collections.OrderedDict:
            codegen.extend_output(
                [
                    codegen.create_load_python_module(collections, True),
                    codegen.create_load_attr("OrderedDict"),
                ]
            )
        # instructions to build the dict keys and values
        for key in self.items.keys():
            if istensor(key):
                codegen.append_output(
                    codegen.create_load_global(global_key_name(key), True, add=True)
                )
                codegen.extend_output(create_call_function(0, False))
            else:
                codegen.append_output(codegen.create_load_const(key))
            codegen(self.items[key])
        # BUILD_MAP and calling collections.OrderedDict if necessary
        if self.user_cls is collections.OrderedDict:
            return [
                create_instruction("BUILD_MAP", arg=len(self.items)),
                *create_call_function(1, False),
            ]
        # BUILD_MAP only if user_cls is dict
        else:
            return [create_instruction("BUILD_MAP", arg=len(self.items))]

    def getitem_const(self, arg: VariableTracker):
        return self.items[ConstDictVariable.get_key(arg)].add_options(self, arg)

    def call_method(
        self,
        tx,
        name,
        args: "List[VariableTracker]",
        kwargs: "Dict[str, VariableTracker]",
    ) -> "VariableTracker":
        from . import ConstantVariable, TupleVariable

        options = VariableTracker.propagate(self, args, kwargs.values())
        val = self.items

        if name == "__getitem__":
            return self.getitem_const(args[0])

        elif name == "items":
            assert not (args or kwargs)
            return TupleVariable(
                [
                    TupleVariable(
                        items=[
                            ConstDictVariable._key_to_var(
                                tx,
                                k,
                                **options,
                            ),
                            v,
                        ],
                        **options,
                    )
                    for k, v in val.items()
                ],
                **options,
            )
        elif name == "keys":
            assert not (args or kwargs)
            return SetVariable(
                items=[
                    ConstDictVariable._key_to_var(
                        tx,
                        k,
                        **options,
                    )
                    for k in val.keys()
                ],
                mutable_local=MutableLocal(),
                **options,
            )

        elif name == "values":
            assert not (args or kwargs)
            return TupleVariable(list(val.values()), **options)
        elif name == "__len__":
            assert not (args or kwargs)
            return ConstantVariable.create(len(self.items), **options)
        elif (
            name == "__setitem__"
            and args
            and ConstDictVariable.is_valid_key(args[0])
            and self.mutable_local
        ):
            assert not kwargs and len(args) == 2
            k = ConstDictVariable.get_key(args[0])

            if istensor(k):
                tx.store_global_weakref(global_key_name(k), k)
            newval = collections.OrderedDict(val)
            newval[k] = args[1]

            new_rec_contains = self.recursively_contains.union(
                args[1].recursively_contains
            )
            if args[1].mutable_local is not None:
                new_rec_contains.add(args[1].mutable_local)

            return tx.replace_all(
                self,
                self.modifed(newval, new_rec_contains, **options),
            )
        elif (
            name in ("pop", "get")
            and args
            and ConstDictVariable.is_valid_key(args[0])
            and ConstDictVariable.get_key(args[0]) not in self.items
            and len(args) == 2
        ):
            # missing item, return the default value
            return args[1].add_options(options)
        elif (
            name == "pop"
            and args
            and ConstDictVariable.is_valid_key(args[0])
            and self.mutable_local
        ):
            newval = collections.OrderedDict(val)
            result = newval.pop(ConstDictVariable.get_key(args[0]))
            tx.replace_all(self, self.modifed(newval, None, **options))
            return result.add_options(options)
        elif (
            name == "update"
            and args
            and isinstance(args[0], ConstDictVariable)
            and self.mutable_local
        ):
            newval = collections.OrderedDict(val)
            newval.update(args[0].items)
            new_rec_contains = self.recursively_contains.union(
                args[0].recursively_contains
            )
            result = self.modifed(
                newval, recursively_contains=new_rec_contains, **options
            )
            return tx.replace_all(self, result)
        elif (
            name in ("get", "__getattr__")
            and args
            and ConstDictVariable.is_valid_key(args[0])
            and ConstDictVariable.get_key(args[0]) in self.items
        ):
            result = self.items[ConstDictVariable.get_key(args[0])]
            return result.add_options(options)
        elif (
            name == "__contains__" and args and ConstDictVariable.is_valid_key(args[0])
        ):
            return ConstantVariable.create(
                ConstDictVariable.get_key(args[0]) in self.items, **options
            )
        else:
            return super().call_method(tx, name, args, kwargs)

    def modifed(self, items, recursively_contains, **options):
        """a copy of self with different items"""
        return self.clone(
            items=items, recursively_contains=recursively_contains, **options
        )

    def unpack_var_sequence(self, tx):
        options = VariableTracker.propagate([self])
        val = self.items
        result = [ConstDictVariable._key_to_var(tx, k, **options) for k in val.keys()]
        return result

    @classmethod
    def get_key(cls, arg: VariableTracker):
        if isinstance(arg, TensorVariable) and arg.specialized_value is not None:
            return arg.specialized_value
        else:
            return arg.as_python_constant()

    @classmethod
    def is_valid_key(cls, key):
        return (
            key.is_python_constant()
            or isinstance(key, TensorVariable)
            and key.specialized_value is not None
            or isinstance(key, ConstantVariable)
            and key.python_type() is torch.dtype
        )

    @classmethod
    def _key_to_var(cls, tx, key, **options):
        from .builder import VariableBuilder

        if istensor(key):
            return VariableBuilder(tx, GlobalWeakRefSource(global_key_name(key)))(key)
        else:
            assert ConstantVariable.is_literal(key)
            return ConstantVariable.create(key, **options)


class DefaultDictVariable(ConstDictVariable):
    def __init__(self, items, user_cls, default_factory=None, **kwargs):
        super().__init__(items, user_cls, **kwargs)
        assert user_cls is collections.defaultdict
        self.default_factory = default_factory

    def is_python_constant(self):
        # Return false for unsupported defaults. This ensures that a bad handler
        # path is not taken in BuiltinVariable for getitem.
        if self.default_factory not in [list, tuple, dict] and not self.items:
            return False
        return super().is_python_constant()

    @staticmethod
    def is_supported_arg(arg):
        if isinstance(arg, variables.BuiltinVariable):
            return arg.fn in [list, tuple, dict]
        else:
            return isinstance(arg, variables.functions.BaseUserFunctionVariable)

    def call_method(
        self,
        tx,
        name,
        args: "List[VariableTracker]",
        kwargs: "Dict[str, VariableTracker]",
    ) -> "VariableTracker":
        options = VariableTracker.propagate(self, args, kwargs.values())

        if name == "__getitem__":
            k = ConstDictVariable.get_key(args[0])

            if k in self.items:
                return self.getitem_const(args[0])
            else:
                if self.default_factory is None:
                    raise KeyError(f"{k}")
                else:
                    if istensor(k):
                        tx.store_global_weakref(global_key_name(k), k)
                    new_val = collections.OrderedDict(self.items)
                    default_var = self.default_factory.call_function(tx, [], {})
                    new_val[k] = default_var
                    new_rec_contains = self.recursively_contains.union(
                        default_var.recursively_contains
                    )
                    if default_var.mutable_local is not None:
                        new_rec_contains.add(default_var.mutable_local)
                    tx.replace_all(
                        self, self.modifed(new_val, new_rec_contains, **options)
                    )
                    return default_var
        else:
            return super().call_method(tx, name, args, kwargs)


class SetVariable(VariableTracker):
    @dataclasses.dataclass
    class SetElement:
        vt: VariableTracker
        underlying_value: Any

        def __hash__(self) -> int:
            return hash(self.underlying_value)

        def __eq__(self, other: object) -> bool:
            if not isinstance(other, SetVariable.SetElement):
                return False
            if isinstance(self.vt, variables.TensorVariable):
                return self.underlying_value is other.underlying_value
            else:
                return self.underlying_value == other.underlying_value

    def __init__(
        self,
        items: List[VariableTracker],
        recursively_contains=None,
        regen_guards=True,
        **kwargs,
    ):
        super().__init__(recursively_contains=recursively_contains, **kwargs)
        # Note - Set is still backed by a list, because we want set behavior over the contents,
        assert isinstance(items, list)
        assert all(isinstance(x, VariableTracker) for x in items)

        self.items = []
        self._add(items)

        # Sometimes, we know that we have passed in the guards from the items in the set
        if regen_guards:
            self.guards.update(VariableTracker.propagate(items)["guards"])

    def as_proxy(self):
        return [x.as_proxy() for x in self.items]

    def python_type(self):
        return set

    def reconstruct(self, codegen):
        codegen.load_import_from("builtins", "set")
        codegen.foreach(self.items)
        return [
            create_instruction("BUILD_SET", arg=len(self.items))
        ] + create_call_function(1, True)

    # Note - this is only used for producing a set
    def _as_set_element(self, vt):
        from .base import VariableTracker
        from .tensor import TensorVariable

        assert isinstance(vt, VariableTracker)

        if isinstance(vt, TensorVariable):
            tensor_node = vt.as_proxy().node
            return SetVariable.SetElement(vt, tensor_node)
        if isinstance(vt, ConstantVariable):
            return SetVariable.SetElement(vt, vt.value)

        unimplemented(f"Sets with {type(vt)} NYI")

    @property
    def _underlying_items(self):
        underlying_items = set()
        for current_item in self.items:
            assert (
                current_item not in underlying_items
            ), "Items modeling set invariant violated"
            underlying_items.add(self._as_set_element(current_item))
        return underlying_items

    def _add(self, item):
        underlying_items = self._underlying_items

        if isinstance(item, (list, set)):
            items_to_add = item
        else:
            items_to_add = [item]

        for item_to_add in items_to_add:
            set_element = self._as_set_element(item_to_add)
            if set_element not in underlying_items:
                underlying_items.add(set_element)
                self.items.append(set_element.vt)
            else:
                for e in underlying_items:
                    if hash(set_element) == hash(e):
                        alias_guard = make_dupe_guard(
                            e.vt.source, set_element.vt.source
                        )
                        if alias_guard:
                            e.vt = e.vt.add_guards(
                                {e.vt.source.make_guard(alias_guard)}
                            )

        return self.items

    def call_method(
        self,
        tx,
        name,
        args: List[VariableTracker],
        kwargs: Dict[str, VariableTracker],
    ) -> "VariableTracker":
        options = VariableTracker.propagate(self, args, kwargs.values())
        # Somewhat duplicative of CommonListMethodsVariable - but better than to violate substitution
        # principles and end up with things like direct item access attempts on a set, or
        # getitem sources.
        if name == "add" and args and self.mutable_local:
            assert not kwargs
            item = args[0]
            result = SetVariable(
                self._add(item),
                mutable_local=self.mutable_local,
                regen_guards=False,
                **options,
            )
            tx.replace_all(self, result)
            return ConstantVariable.create(None)
        elif name == "pop" and self.mutable_local:
            assert not kwargs
            assert not args
            items = list(self.items)
            result = items.pop()
            tx.replace_all(
                self,
                SetVariable(items, regen_guards=False, **options),
            )
            return result
        elif name == "__len__":
            return ConstantVariable.create(len(self.items)).add_options(options)
        elif name == "__contains__":
            assert len(args) == 1
            assert not kwargs
            return iter_contains(self.items, args[0], tx, options)
        else:
            return super().call_method(tx, name, args, kwargs)

    def getitem_const(self, arg: VariableTracker):
        raise RuntimeError("Illegal to getitem on a set")

    def as_python_constant(self):
        return self.python_type()([x.as_python_constant() for x in self.items])

    def unpack_var_sequence(self, tx):
        return [x.add_options(self) for x in self.items]


class DataClassVariable(ConstDictVariable):
    """
    This is a bit of a hack to deal with
    transformers.file_utils.ModelOutput() from huggingface.

    ModelOutput causes trouble because it a a mix of a dataclass and a
    OrderedDict and it calls super() methods implemented in C.
    """

    # ModelOutput() excludes None, though generic datclasses don't
    include_none = False

    @staticmethod
    @functools.lru_cache(None)
    def _patch_once():
        from transformers.file_utils import ModelOutput

        for obj in ModelOutput.__dict__.values():
            if callable(obj):
                skip_code(obj.__code__)

    @staticmethod
    def is_matching_cls(cls):
        try:
            from transformers.file_utils import ModelOutput

            return issubclass(cls, ModelOutput)
        except ImportError:
            return False

    @classmethod
    def is_matching_object(cls, obj):
        return cls.is_matching_cls(type(obj))

    @classmethod
    def create(cls, user_cls, args, kwargs, options):
        DataClassVariable._patch_once()

        skip_code(user_cls.__init__.__code__)
        keys = [f.name for f in dataclasses.fields(user_cls)]
        bound = inspect.signature(user_cls).bind(*args, **kwargs)
        bound.apply_defaults()
        assert set(bound.arguments.keys()) == set(keys)
        items = collections.OrderedDict()
        for key in keys:
            val = bound.arguments[key]
            if isinstance(val, VariableTracker):
                items[key] = val
            else:
                if cls.include_none:
                    assert variables.ConstantVariable.is_literal(val)
                    items[key] = variables.ConstantVariable.create(val)
                else:
                    assert val is None, f"unexpected {val}"

        if len(items) == 1 and not isinstance(items[keys[0]], variables.TensorVariable):
            unimplemented("DataClassVariable iterator constructor")
            # TODO(jansel): implement unpacking logic in ModelOutput.__post_init__

        return cls(items, user_cls, **options)

    @classmethod
    def wrap(cls, builder, obj):
        user_cls = type(obj)
        keys = [f.name for f in dataclasses.fields(user_cls)]

        excluded = []
        items = collections.OrderedDict()
        for key in keys:
            # __init__ function of a dataclass might not have yet defined the key
            if hasattr(obj, key):
                val = getattr(obj, key)
                var = builder.__class__(
                    tx=builder.tx, source=AttrSource(builder.source, key)
                )(val)
                if val is not None or cls.include_none:
                    items[key] = var
                else:
                    excluded.append(var)
        return cls(
            items, user_cls, **VariableTracker.propagate(excluded, items.values())
        )

    def __init__(self, items, user_cls, **options):
        super().__init__(items, user_cls, **options)
        assert self.is_matching_cls(user_cls)

    def as_proxy(self):
        raise NotImplementedError()

    def reconstruct(self, codegen):
        codegen.extend_output([codegen._create_load_const(self.user_cls)])
        keys = tuple(self.items.keys())
        for key in keys:
            codegen(self.items[key])
        return codegen.create_call_function_kw(len(keys), keys, True)

    def call_method(
        self,
        tx,
        name,
        args: "List[VariableTracker]",
        kwargs: "Dict[str, VariableTracker]",
    ) -> "VariableTracker":
        options = VariableTracker.propagate(self, args, kwargs.values())
        if name == "__getitem__":
            assert not kwargs and len(args) == 1
            index = args[0].as_python_constant()
            if isinstance(index, str):
                return self.items[index].add_options(options)
            else:
                return (
                    self.call_method(tx, "to_tuple", [], {})
                    .call_method(tx, "__getitem__", args, kwargs)
                    .add_options(options)
                )
        elif name == "to_tuple":
            assert not (args or kwargs)
            return variables.TupleVariable(list(self.items.values()), **options)
        elif name == "__setattr__":
            name = "__setitem__"
        return super().call_method(tx, name, args, kwargs)

    def var_getattr(self, tx, name: str) -> "VariableTracker":
        if name in self.items:
            return self.call_method(
                tx, "__getitem__", [variables.ConstantVariable.create(name)], {}
            )
        elif not self.include_none:
            defaults = {f.name: f.default for f in dataclasses.fields(self.user_cls)}
            if name in defaults:
                assert variables.ConstantVariable.is_literal(defaults[name])
                return variables.ConstantVariable.create(defaults[name]).add_options(
                    self
                )
        super().var_getattr(tx, name)


class CustomizedDictVariable(ConstDictVariable):
    @staticmethod
    def is_matching_cls(cls):
        try:
            # True if using default OrderedDict.__init__ and did not implement __post_init__
            if (
                issubclass(cls, collections.OrderedDict)
                and cls.__init__ is collections.OrderedDict.__init__
                and not hasattr(cls, "__post_init__")
            ):
                return True
            # hack for HF usecase:
            #   assume dataclass annotation for ModelOutput subclass
            #   assume self.create is AA to ModelOutput.__post_init__
            # for non-HF usecase:
            #   check __module__ string to avoid costy HF import
            if cls.__module__ != "transformers.modeling_outputs":
                return False
            from transformers.file_utils import ModelOutput

            return issubclass(cls, ModelOutput)
        except ImportError:
            return False

    @classmethod
    def is_matching_object(cls, obj):
        return cls.is_matching_cls(type(obj))

    # called from user_defined.py
    # when is_matching_cls(cls) is true
    @classmethod
    def create(cls, user_cls, args, kwargs, options):
        # avoid tracing when returning ModelOutput from forward func
        for attr_name in ("__init__", "__post_init__", "__setattr__", "__setitem__"):
            if hasattr(user_cls, attr_name):
                fn = getattr(user_cls, attr_name)
                assert callable(fn), f"expect callable attr {attr_name}"
                if hasattr(fn, "__code__"):
                    skip_code(fn.__code__)

        if not args and not kwargs:
            # CustomDict() init with empty arguments
            raw_items = collections.OrderedDict()
        elif dataclasses.is_dataclass(user_cls):
            # @dataclass CustomDict(a=1, b=2)
            bound = inspect.signature(user_cls).bind(*args, **kwargs)
            bound.apply_defaults()
            raw_items = bound.arguments
        elif len(args) == 1 and isinstance(args[0], ConstDictVariable) and not kwargs:
            # CustomDict({'a': 1, 'b': 2})
            raw_items = args[0].items
        else:
            unimplemented("custome dict init with args/kwargs unimplemented")

        items = collections.OrderedDict()
        for key in raw_items.keys():
            val = raw_items[key]
            if isinstance(val, VariableTracker):
                items[key] = val
            elif variables.ConstantVariable.is_literal(val):
                items[key] = variables.ConstantVariable.create(val)
            else:
                unimplemented("expect VariableTracker or ConstantVariable.is_literal")

        return cls(items, user_cls, **options)

    # called from builder.py
    @classmethod
    def wrap(cls, builder, obj):
        raise NotImplementedError()

    def __init__(self, items, user_cls, **options):
        super().__init__(items, user_cls, **options)
        assert self.is_matching_cls(user_cls)

    def as_proxy(self):
        raise NotImplementedError()

    # 'RETURN_VALUE triggered compile'
    # called from torch/_dynamo/codegen.py
    def reconstruct(self, codegen):
        codegen.extend_output([codegen._create_load_const(self.user_cls)])
        keys = tuple(self.items.keys())
        for key in keys:
            codegen(self.items[key])
        return codegen.create_call_function_kw(len(keys), keys, True)

    def call_method(
        self,
        tx,
        name,
        args: "List[VariableTracker]",
        kwargs: "Dict[str, VariableTracker]",
    ) -> "VariableTracker":
        options = VariableTracker.propagate(self, args, kwargs.values())
        fn = getattr(self.user_cls, name)
        source = None if self.source is None else AttrSource(self.source, name)

        if hasattr(fn, "__objclass__") and fn.__objclass__ in (
            dict,
            collections.OrderedDict,
        ):
            # for python dict method without overridden
            return super().call_method(tx, name, args, kwargs)
        elif name in ("__getitem__", "to_tuple", "__setitem__", "__setattr__"):
            # for user overridden method
            return tx.inline_user_function_return(
                variables.UserFunctionVariable(fn, source=source, **options),
                [self] + list(args),
                kwargs,
            )

        unimplemented("custom dict: call_method unimplemented name=%s", name)

    def var_getattr(self, tx, name: str) -> "VariableTracker":
        if name in self.items:
            return self.call_method(
                tx, "__getitem__", [variables.ConstantVariable.create(name)], {}
            )
        super().var_getattr(tx, name)


class HFPretrainedConfigVariable(VariableTracker):
    """
    Hack for HuggingFace PretrainedConfig
    """

    @staticmethod
    def is_matching_cls(cls):
        try:
            from transformers.configuration_utils import PretrainedConfig

            return issubclass(cls, PretrainedConfig)
        except ImportError:
            return False

    @classmethod
    def is_matching_object(cls, obj):
        return cls.is_matching_cls(type(obj))

    def __init__(self, obj, **kwargs):
        super().__init__(**kwargs)
        self.obj = obj
        assert self.is_matching_cls(type(obj))

    def var_getattr(self, tx, name: str) -> "VariableTracker":
        from . import ConstantVariable

        return ConstantVariable.create(getattr(self.obj, name))

    def call_hasattr(self, tx, name: str) -> "VariableTracker":
        return variables.ConstantVariable.create(hasattr(self.obj, name)).add_options(
            self
        )


class PythonSysModulesVariable(VariableTracker):
    """Special case for sys.modules.

    Without this we will guard on the exact set of modules imported in the
    lifetime of the python program.
    """

    def python_type(self):
        return dict

    @staticmethod
    def reconstruct(self, codegen):
        codegen.extend_output(
            [
                codegen.create_load_python_module(sys, True),
                codegen.create_load_attr("modules"),
            ]
        )

    def call_method(
        self, tx, name, args: List[VariableTracker], kwargs: Dict[str, VariableTracker]
    ):
        from .builder import VariableBuilder

        if name == "__getitem__":
            return self.call_getitem(tx, *args, **kwargs)
        elif name == "get":
            return self.call_get(tx, *args, **kwargs)
        elif name == "__contains__":
            return self.call_contains(tx, *args, **kwargs)

        # Fallback to dict implementation
        options = VariableTracker.propagate(self, args, kwargs.values())
        real_dict = VariableBuilder(tx, self.source, **options)(sys.modules)
        return real_dict.call_method(tx, name, args, kwargs)

    def _contains_helper(self, tx, key: VariableTracker):
        k = ConstDictVariable.get_key(key)
        has_key = k in sys.modules
        guard = self.make_guard(
            functools.partial(GuardBuilder.DICT_CONTAINS, key=k, invert=not has_key)
        )
        guards = {*self.guards, guard}
        return k, has_key, guards

    def call_contains(self, tx, key: VariableTracker):
        k, has_key, guards = self._contains_helper(tx, key)
        return ConstantVariable.create(
            value=has_key,
            guards=guards,
        )

    def call_get(
        self, tx, key: VariableTracker, default: Optional[VariableTracker] = None
    ):
        from .builder import VariableBuilder

        k, has_key, guards = self._contains_helper(tx, key)

        if has_key:
            return VariableBuilder(
                tx,
                GetItemSource(self.source, k),
            )(
                sys.modules[k]
            ).add_guards(guards)

        if default is not None:
            return default.add_guards(guards)

        return ConstantVariable.create(value=None, guards=guards)

    def call_getitem(self, tx, key: VariableTracker):
        from .builder import VariableBuilder

        k, has_key, guards = self._contains_helper(tx, key)
        return VariableBuilder(
            tx,
            GetItemSource(self.source, k),
        )(
            sys.modules[k]
        ).add_guards(guards)<|MERGE_RESOLUTION|>--- conflicted
+++ resolved
@@ -2,12 +2,8 @@
 import dataclasses
 import functools
 import inspect
-<<<<<<< HEAD
-from typing import Any, Dict, List
-=======
 import sys
-from typing import Dict, List, Optional
->>>>>>> f6f81a59
+from typing import Any, Dict, List, Optional
 
 import torch
 import torch.fx
@@ -17,15 +13,9 @@
 from ..eval_frame import skip_code
 
 from ..exc import unimplemented
-<<<<<<< HEAD
-from ..guards import make_dupe_guard
-from ..source import AttrSource, GlobalWeakRefSource
+from ..guards import GuardBuilder, make_dupe_guard
+from ..source import AttrSource, GetItemSource, GlobalWeakRefSource
 from ..utils import global_key_name, istensor, iter_contains
-=======
-from ..guards import GuardBuilder
-from ..source import AttrSource, GetItemSource, GlobalWeakRefSource
-from ..utils import global_key_name, istensor
->>>>>>> f6f81a59
 from .base import MutableLocal, VariableTracker
 from .constant import ConstantVariable
 from .tensor import TensorVariable
@@ -360,15 +350,22 @@
     # Note - this is only used for producing a set
     def _as_set_element(self, vt):
         from .base import VariableTracker
+        from .misc import MethodWrapperVariable
         from .tensor import TensorVariable
 
         assert isinstance(vt, VariableTracker)
 
         if isinstance(vt, TensorVariable):
-            tensor_node = vt.as_proxy().node
-            return SetVariable.SetElement(vt, tensor_node)
+            fake_tensor = vt.as_proxy().node.meta.get("example_value")
+            if fake_tensor is None:
+                unimplemented(
+                    "Cannot check Tensor object identity without its fake value"
+                )
+            return SetVariable.SetElement(vt, fake_tensor)
         if isinstance(vt, ConstantVariable):
             return SetVariable.SetElement(vt, vt.value)
+        if isinstance(vt, MethodWrapperVariable):
+            return SetVariable.SetElement(vt, vt.as_python_constant())
 
         unimplemented(f"Sets with {type(vt)} NYI")
 
@@ -445,7 +442,9 @@
         elif name == "__contains__":
             assert len(args) == 1
             assert not kwargs
-            return iter_contains(self.items, args[0], tx, options)
+            return iter_contains(
+                self.items, args[0], tx, options, check_tensor_identity=True
+            )
         else:
             return super().call_method(tx, name, args, kwargs)
 
