import collections
import dataclasses
import enum
import functools
import inspect
import sys
from types import MethodWrapperType
from typing import Dict, List, Optional

from torch._subclasses.fake_tensor import is_fake

from .. import variables
from ..bytecode_transformation import create_call_function, create_instruction
from ..eval_frame import skip_code

from ..exc import unimplemented
from ..guards import GuardBuilder
from ..source import AttrSource, GetItemSource
from ..utils import specialize_symnode
from .base import MutableLocal, VariableTracker
from .constant import ConstantVariable


# Note: [Adding a new supported class the keys of ConstDictVarialble]
# You'll need to add it to:
# - `is_hashable_python_var` in this file
# - `is_hashable` in this file
# - `const_repr` in util.py, and perhaps modify DICT_KEYS in guards.py


def is_hashable_python_var(x):
    # IMPORTANT: Keep me in sync with is_hashable!
    # Even better, we should have a map of functions connecting the two

    from torch import Tensor
    from ..allowed_functions import is_builtin_callable

    return (
<<<<<<< HEAD
        variables.ConstantVariable.is_literal(x)
        or isinstance(x, (Tensor, enum.Enum, MethodWrapperType))
=======
        ConstantVariable.is_literal(x)
        or isinstance(x, (Tensor, enum.Enum))
>>>>>>> c8f4ed34
        or is_builtin_callable(x)
        or (isinstance(x, tuple) and all(is_hashable_python_var(e) for e in x))
    )


def is_hashable(x):
    # IMPORTANT: Keep me in sync with is_hashable_python_var!
    # Even better, we should have a map of functions connecting the two

    if isinstance(x, variables.TensorVariable):
        # Tensors are hashable if they have an example_value (a fake tensor)
        # Most VT's should have one.
        # It'd be nice if at some point we could assert that they all have one
        return x.as_proxy().node.meta.get("example_value") is not None
    elif isinstance(x, variables.TupleVariable):
        return all(is_hashable(e) for e in x.items)
    else:
        return isinstance(
            x,
            (
                variables.BuiltinVariable,
                variables.SymNodeVariable,
                variables.ConstantVariable,
                variables.EnumVariable,
                variables.MethodWrapperVariable,
            ),
        )


class ConstDictVariable(VariableTracker):
    class _HashableTracker:
        """
        Auxiliary opaque internal class that wraps a VariableTracker and makes it hashable
        This should not be seen or touched by anything outside of ConstDictVariable and its children
        Note that it's also fine to put VTs into dictionaries and sets, but doing so does not take into account aliasing
        """

        def __init__(self, vt):
            # We specialize SymNodes
            vt = specialize_symnode(vt)
            assert is_hashable(vt), type(vt)
            self.vt = vt

        @property
        def underlying_value(self):
            if isinstance(self.vt, variables.TensorVariable):
                x = self.vt.as_proxy().node.meta["example_value"]
            elif isinstance(self.vt, variables.TupleVariable):
                Hashable = ConstDictVariable._HashableTracker
                x = tuple(Hashable(e).underlying_value for e in self.vt.items)
            else:
                x = self.vt.as_python_constant()
            return x

        def __hash__(self):
            return hash(self.underlying_value)

        @staticmethod
        def _eq_impl(a: VariableTracker, b: VariableTracker):
            # TODO: Put this in utils and share it between variables/builtin.py and here
            if type(a) != type(b):
                return False
            elif isinstance(a, tuple):
                return len(a) == len(b) and all(_eq_impl(u, v) for u, v in zip(a, b))
            elif is_fake(a):
                return a is b
            else:
                return a == b

        def __eq__(self, other: object) -> bool:
            Hashable = ConstDictVariable._HashableTracker
            if not isinstance(other, Hashable):
                return False
            return Hashable._eq_impl(self.underlying_value, other.underlying_value)

    def __init__(self, items, user_cls=dict, **kwargs):
        super().__init__(**kwargs)

        Hashable = ConstDictVariable._HashableTracker

        # Keys will just be HashableTrackers when cloning, in any other case they'll be VariableTrackers
        def make_hashable(key):
            return key if isinstance(key, Hashable) else Hashable(key)

        assert all(
            isinstance(x, (VariableTracker, Hashable))
            and isinstance(v, VariableTracker)
            for x, v in items.items()
        )
        self.items = {make_hashable(x): v for x, v in items.items()}
        self.guards.update(
            VariableTracker.propagate(
                [x.vt for x in self.items.keys()], self.items.values()
            )["guards"]
        )
        self.user_cls = user_cls

    def as_proxy(self):
        return {k.vt.as_proxy(): v.as_proxy() for k, v in self.items.items()}

    def as_python_constant(self):
        return {
            k.vt.as_python_constant(): v.as_python_constant()
            for k, v in self.items.items()
        }

    def keys_as_python_constant(self):
        return {k.vt.as_python_constant(): v for k, v in self.items.items()}

    def python_type(self):
        return self.user_cls

    def __contains__(self, obj):
        # If it's literal we wrap it for you
        if ConstantVariable.is_literal(obj):
            obj = ConstantVariable.create(obj)

        if isinstance(obj, VariableTracker):
            key = ConstDictVariable._HashableTracker(obj)
            return key in self.items
        else:
            # If it's hashable and it's not a constant, you should wrap it first!
            assert not is_hashable_python_var(x)
            return False

    def reconstruct(self, codegen):
        # instructions to load collections.OrderedDict if necessary
        if self.user_cls is collections.OrderedDict:
            codegen.extend_output(
                [
                    codegen.create_load_python_module(collections, True),
                    codegen.create_load_attr("OrderedDict"),
                ]
            )
        # instructions to build the dict keys and values
        for key, value in self.items.items():
            codegen(key.vt)
            codegen(value)
        # BUILD_MAP and calling collections.OrderedDict if necessary
        if self.user_cls is collections.OrderedDict:
            return [
                create_instruction("BUILD_MAP", arg=len(self.items)),
                *create_call_function(1, False),
            ]
        # BUILD_MAP only if user_cls is dict
        else:
            return [create_instruction("BUILD_MAP", arg=len(self.items))]

    def getitem_const(self, arg: VariableTracker):
        key = ConstDictVariable._HashableTracker(arg)
        return self.items[key].add_options(self, arg)

    def call_method(
        self,
        tx,
        name,
        args: "List[VariableTracker]",
        kwargs: "Dict[str, VariableTracker]",
    ) -> "VariableTracker":
        from . import ConstantVariable, TupleVariable

        options = VariableTracker.propagate(self, args, kwargs.values())
        Hashable = ConstDictVariable._HashableTracker

        arg_hashable = args and is_hashable(args[0])

        if name == "__getitem__":
            return self.getitem_const(args[0])

        elif name == "items":
            assert not (args or kwargs)
            items = [TupleVariable([k.vt, v], **options) for k, v in self.items.items()]
            return TupleVariable(items, **options)
        elif name == "keys":
            assert not (args or kwargs)
            return SetVariable(val.keys(), mutable_local=MutableLocal())
        elif name == "values":
            assert not (args or kwargs)
            return TupleVariable(list(self.items.values()), **options)
        elif name == "__len__":
            assert not (args or kwargs)
            return ConstantVariable.create(len(self.items), **options)
        elif name == "__setitem__" and arg_hashable and self.mutable_local:
            assert not kwargs and len(args) == 2
            k = Hashable(args[0])

            newval = collections.OrderedDict(self.items)
            newval[k] = args[1]

            return tx.replace_all(
                self,
                self.modifed(newval, **options),
            )
        elif (
            name in ("pop", "get")
            and arg_hashable
            and Hashable(args[0]) not in self.items
            and len(args) == 2
        ):
            # missing item, return the default value
            return args[1].add_options(options)
        elif name == "pop" and arg_hashable and self.mutable_local:
            newval = collections.OrderedDict(self.items)
            result = newval.pop(Hashable(args[0]))
            tx.replace_all(self, self.modifed(newval, **options))
            return result.add_options(options)
        elif (
            name == "update"
            and args
            and isinstance(args[0], ConstDictVariable)
            and self.mutable_local
        ):
            newval = collections.OrderedDict(self.items)
            newval.update(args[0].items)
            result = self.modifed(newval, **options)
            return tx.replace_all(self, result)
        elif (
            name in ("get", "__getattr__")
            and arg_hashable
            and Hashable(args[0]) in self.items
        ):
            result = self.items[Hashable(args[0])]
            return result.add_options(options)
        elif name == "__contains__" and args:
            return ConstantVariable.create(
                arg_hashable and Hashable(args[0]) in self.items,
                **options,
            )
        else:
            return super().call_method(tx, name, args, kwargs)

    def modifed(self, items, **options):
        """a copy of self with different items"""
        return self.clone(items=items, **options)

    def unpack_var_sequence(self, tx):
        return [x.vt for x in self.items.keys()]


class DefaultDictVariable(ConstDictVariable):
    def __init__(self, items, user_cls, default_factory=None, **kwargs):
        super().__init__(items, user_cls, **kwargs)
        assert user_cls is collections.defaultdict
        self.default_factory = default_factory

    def is_python_constant(self):
        # Return false for unsupported defaults. This ensures that a bad handler
        # path is not taken in BuiltinVariable for getitem.
        if self.default_factory not in [list, tuple, dict] and not self.items:
            return False
        return super().is_python_constant()

    @staticmethod
    def is_supported_arg(arg):
        if isinstance(arg, variables.BuiltinVariable):
            return arg.fn in [list, tuple, dict]
        else:
            return isinstance(arg, variables.functions.BaseUserFunctionVariable)

    def call_method(
        self,
        tx,
        name,
        args: "List[VariableTracker]",
        kwargs: "Dict[str, VariableTracker]",
    ) -> "VariableTracker":
        options = VariableTracker.propagate(self, args, kwargs.values())
        Hashable = ConstDictVariable._HashableTracker

        if name == "__getitem__":
            k = Hashable(args[0])

            if k in self.items:
                return self.getitem_const(args[0])
            else:
                if self.default_factory is None:
                    raise KeyError(f"{k}")
                else:
                    new_val = collections.OrderedDict(self.items)
                    default_var = self.default_factory.call_function(tx, [], {})
                    new_val[k] = default_var
                    tx.replace_all(self, self.modifed(new_val, **options))
                    return default_var
        else:
            return super().call_method(tx, name, args, kwargs)


class SetVariable(ConstDictVariable):
    """We model a sets as dictonary with None values"""

    def __init__(
        self,
        items: List[VariableTracker],
        regen_guards=True,
        **kwargs,
    ):
        items = dict.fromkeys(items, SetVariable._default_value())
        super().__init__(items, **kwargs)

    @property
    def set_items(self):
        return set(self.items.keys())

    @staticmethod
    def _default_value():
        # Variable to fill in he keys of the dictinary
        return ConstantVariable.create(None)

    def as_proxy(self):
        return {k.vt.as_proxy() for k in self.set_items}

    def python_type(self):
        return set

    def as_python_constant(self):
        return {k.vt.as_python_constant() for k in self.set_items}

    def reconstruct(self, codegen):
        codegen.foreach([x.vt for x in self.set_items])
        return [create_instruction("BUILD_SET", arg=len(self.set_items))]

    def call_method(
        self,
        tx,
        name,
        args: List[VariableTracker],
        kwargs: Dict[str, VariableTracker],
    ) -> "VariableTracker":
        # We foward the calls to the dictionary model
        if name == "add":
            assert not kwargs
            assert len(args) == 1
            name = "__setitem__"
            args = (args[0], SetVariable._default_value())
        elif name == "pop":
            assert not kwargs
            assert not args
            # Choose an item at random and pop it via the Dict.pop method
            result = self.set_items.pop().vt
            super().call_method(tx, name, (result,), kwargs)
            return result
        return super().call_method(tx, name, args, kwargs)

    def getitem_const(self, arg: VariableTracker):
        raise RuntimeError("Illegal to getitem on a set")


def _is_matching_transformers_cls(cls) -> bool:
    if not cls.__module__.startswith("transformers."):
        return False

    try:
        from transformers.file_utils import ModelOutput

        return issubclass(cls, ModelOutput)
    except ImportError:
        return False


def _is_matching_diffusers_cls(cls) -> bool:
    if not cls.__module__.startswith("diffusers."):
        return False

    try:
        from diffusers.utils import BaseOutput

        return issubclass(cls, BaseOutput)
    except ImportError:
        return False


class DataClassVariable(ConstDictVariable):
    """
    This is a bit of a hack to deal with
    transformers.file_utils.ModelOutput() from huggingface.

    ModelOutput causes trouble because it a a mix of a dataclass and a
    OrderedDict and it calls super() methods implemented in C.
    """

    # ModelOutput() excludes None, though generic datclasses don't
    include_none = False

    @staticmethod
    @functools.lru_cache(None)
    def _patch_once():
        try:
            from transformers.file_utils import ModelOutput

            for obj in ModelOutput.__dict__.values():
                if callable(obj):
                    skip_code(obj.__code__)
        except ImportError:
            pass

        try:
            from diffusers.utils import BaseOutput

            for obj in BaseOutput.__dict__.values():
                if callable(obj):
                    skip_code(obj.__code__)
        except ImportError:
            pass

    @staticmethod
    def is_matching_cls(cls):
        return _is_matching_transformers_cls(cls) or _is_matching_diffusers_cls(cls)

    @classmethod
    def is_matching_object(cls, obj):
        return cls.is_matching_cls(type(obj))

    @classmethod
    def create(cls, user_cls, args, kwargs, options):
        DataClassVariable._patch_once()

        skip_code(user_cls.__init__.__code__)
        keys = [f.name for f in dataclasses.fields(user_cls)]
        bound = inspect.signature(user_cls).bind(*args, **kwargs)
        bound.apply_defaults()
        assert set(bound.arguments.keys()) == set(keys)
        items = collections.OrderedDict()
        for key in keys:
            val = bound.arguments[key]
            key = ConstantVariable.create(key)
            if isinstance(val, VariableTracker):
                items[key] = val
            else:
                if cls.include_none:
                    assert variables.ConstantVariable.is_literal(val)
                    items[key] = variables.ConstantVariable.create(val)
                else:
                    assert val is None, f"unexpected {val}"

        if len(items) == 1 and not isinstance(items[keys[0]], variables.TensorVariable):
            unimplemented("DataClassVariable iterator constructor")
            # TODO(jansel): implement unpacking logic in ModelOutput.__post_init__

        return cls(items, user_cls, **options)

    @classmethod
    def wrap(cls, builder, obj):
        user_cls = type(obj)
        keys = [f.name for f in dataclasses.fields(user_cls)]

        excluded = []
        items = collections.OrderedDict()
        for key in keys:
            # __init__ function of a dataclass might not have yet defined the key
            if hasattr(obj, key):
                val = getattr(obj, key)
                var = builder.__class__(
                    tx=builder.tx, source=AttrSource(builder.source, key)
                )(val)
                if val is not None or cls.include_none:
                    key = ConstantVariable.create(key)
                    items[key] = var
                else:
                    excluded.append(var)
        return cls(
            items, user_cls, **VariableTracker.propagate(excluded, items.values())
        )

    def __init__(self, items, user_cls, **options):
        super().__init__(items, user_cls, **options)
        assert self.is_matching_cls(user_cls)

    def as_proxy(self):
        raise NotImplementedError()

    def reconstruct(self, codegen):
        codegen.extend_output([codegen._create_load_const(self.user_cls)])
        # All the keys are just wrapped strings
        d = self.keys_as_python_constant()
        codegen.foreach(d.values())
        keys = tuple(d.keys())
        return codegen.create_call_function_kw(len(keys), keys, True)

    def call_method(
        self,
        tx,
        name,
        args: "List[VariableTracker]",
        kwargs: "Dict[str, VariableTracker]",
    ) -> "VariableTracker":
        options = VariableTracker.propagate(self, args, kwargs.values())
        if name == "__getitem__":
            assert not kwargs and len(args) == 1
            val = args[0]
            if val.python_type() == str:
                return self.getitem_const(val)
            else:
                return (
                    self.call_method(tx, "to_tuple", [], {})
                    .call_method(tx, "__getitem__", args, kwargs)
                    .add_options(options)
                )
        elif name == "to_tuple":
            assert not (args or kwargs)
            return variables.TupleVariable(list(self.items.values()), **options)
        elif name == "__setattr__":
            name = "__setitem__"
        return super().call_method(tx, name, args, kwargs)

    def var_getattr(self, tx, name: str) -> "VariableTracker":
        if name in self:
            return self.call_method(
                tx, "__getitem__", [ConstantVariable.create(name)], {}
            )
        elif not self.include_none:
            defaults = {f.name: f.default for f in dataclasses.fields(self.user_cls)}
            if name in defaults:
                assert variables.ConstantVariable.is_literal(defaults[name])
                return variables.ConstantVariable.create(defaults[name]).add_options(
                    self
                )
        super().var_getattr(tx, name)


class CustomizedDictVariable(ConstDictVariable):
    @staticmethod
    def is_matching_cls(cls):
        # True if using default OrderedDict.__init__ and did not implement __post_init__
        if (
            issubclass(cls, collections.OrderedDict)
            and cls.__init__ is collections.OrderedDict.__init__
            and not hasattr(cls, "__post_init__")
        ):
            return True
        # hack for HF usecase:
        #   assume dataclass annotation for ModelOutput subclass
        #   assume self.create is AA to ModelOutput.__post_init__
        # for non-HF usecase:
        #   check __module__ string to avoid costy HF import
        return _is_matching_transformers_cls(cls) or _is_matching_diffusers_cls(cls)

    @classmethod
    def is_matching_object(cls, obj):
        return cls.is_matching_cls(type(obj))

    # called from user_defined.py
    # when is_matching_cls(cls) is true
    @classmethod
    def create(cls, user_cls, args, kwargs, options):
        # avoid tracing when returning ModelOutput from forward func
        for attr_name in ("__init__", "__post_init__", "__setattr__", "__setitem__"):
            if hasattr(user_cls, attr_name):
                fn = getattr(user_cls, attr_name)
                assert callable(fn), f"expect callable attr {attr_name}"
                if hasattr(fn, "__code__"):
                    skip_code(fn.__code__)

        if not args and not kwargs:
            # CustomDict() init with empty arguments
            raw_items = collections.OrderedDict()
        elif dataclasses.is_dataclass(user_cls):
            # @dataclass CustomDict(a=1, b=2)
            bound = inspect.signature(user_cls).bind(*args, **kwargs)
            bound.apply_defaults()
            if not all(
                ConstantVariable.is_literal(val) for val in bound.arguments.values()
            ):
                unimplemented("expect defaults to be literals")

            make_const = ConstantVariable.create
            items = {make_const(k): make_const(v) for k, v in bound.arguments.items()}
        elif len(args) == 1 and isinstance(args[0], ConstDictVariable) and not kwargs:
            # CustomDict({'a': 1, 'b': 2})
            items = args[0].items
        else:
            unimplemented("custome dict init with args/kwargs unimplemented")

        return cls(items, user_cls, **options)

    # called from builder.py
    @classmethod
    def wrap(cls, builder, obj):
        raise NotImplementedError()

    def __init__(self, items, user_cls, **options):
        super().__init__(items, user_cls, **options)
        assert self.is_matching_cls(user_cls)

    def as_proxy(self):
        raise NotImplementedError()

    # 'RETURN_VALUE triggered compile'
    # called from torch/_dynamo/codegen.py
    def reconstruct(self, codegen):
        codegen.extend_output([codegen._create_load_const(self.user_cls)])
        # All the keys are just wrapped strings
        d = self.keys_as_python_constant()
        codegen.foreach(d.values())
        keys = tuple(d.keys())
        return codegen.create_call_function_kw(len(keys), keys, True)

    def call_method(
        self,
        tx,
        name,
        args: "List[VariableTracker]",
        kwargs: "Dict[str, VariableTracker]",
    ) -> "VariableTracker":
        options = VariableTracker.propagate(self, args, kwargs.values())
        fn = getattr(self.user_cls, name)
        source = None if self.source is None else AttrSource(self.source, name)

        if hasattr(fn, "__objclass__") and fn.__objclass__ in (
            dict,
            collections.OrderedDict,
        ):
            # for python dict method without overridden
            return super().call_method(tx, name, args, kwargs)
        elif name in ("__getitem__", "to_tuple", "__setitem__", "__setattr__"):
            # for user overridden method
            return tx.inline_user_function_return(
                variables.UserFunctionVariable(fn, source=source, **options),
                [self] + list(args),
                kwargs,
            )

        unimplemented("custom dict: call_method unimplemented name=%s", name)

    def var_getattr(self, tx, name: str) -> "VariableTracker":
        if name in self:
            return self.call_method(
                tx, "__getitem__", [ConstantVariable.create(name)], {}
            )
        super().var_getattr(tx, name)


class HFPretrainedConfigVariable(VariableTracker):
    """
    Hack for HuggingFace PretrainedConfig
    """

    @staticmethod
    def is_matching_cls(cls):
        try:
            from transformers.configuration_utils import PretrainedConfig

            return issubclass(cls, PretrainedConfig)
        except ImportError:
            return False

    @classmethod
    def is_matching_object(cls, obj):
        return cls.is_matching_cls(type(obj))

    def __init__(self, obj, **kwargs):
        super().__init__(**kwargs)
        self.obj = obj
        assert self.is_matching_cls(type(obj))

    def var_getattr(self, tx, name: str) -> "VariableTracker":
        from . import ConstantVariable

        return ConstantVariable.create(getattr(self.obj, name))

    def call_hasattr(self, tx, name: str) -> "VariableTracker":
        return variables.ConstantVariable.create(hasattr(self.obj, name)).add_options(
            self
        )


class PythonSysModulesVariable(VariableTracker):
    """Special case for sys.modules.

    Without this we will guard on the exact set of modules imported in the
    lifetime of the python program.
    """

    def python_type(self):
        return dict

    @staticmethod
    def reconstruct(self, codegen):
        codegen.extend_output(
            [
                codegen.create_load_python_module(sys, True),
                codegen.create_load_attr("modules"),
            ]
        )

    def call_method(
        self, tx, name, args: List[VariableTracker], kwargs: Dict[str, VariableTracker]
    ):
        from .builder import VariableBuilder

        if name == "__getitem__":
            return self.call_getitem(tx, *args, **kwargs)
        elif name == "get":
            return self.call_get(tx, *args, **kwargs)
        elif name == "__contains__":
            return self.call_contains(tx, *args, **kwargs)

        # Fallback to dict implementation
        options = VariableTracker.propagate(self, args, kwargs.values())
        real_dict = VariableBuilder(tx, self.source, **options)(sys.modules)
        return real_dict.call_method(tx, name, args, kwargs)

    def _contains_helper(self, tx, key: VariableTracker):
        k = key.as_python_constant()
        has_key = k in sys.modules
        guard = self.make_guard(
            functools.partial(GuardBuilder.DICT_CONTAINS, key=k, invert=not has_key)
        )
        guards = {*self.guards, guard}
        return k, has_key, guards

    def call_contains(self, tx, key: VariableTracker):
        k, has_key, guards = self._contains_helper(tx, key)
        return ConstantVariable.create(
            value=has_key,
            guards=guards,
        )

    def call_get(
        self, tx, key: VariableTracker, default: Optional[VariableTracker] = None
    ):
        from .builder import VariableBuilder

        k, has_key, guards = self._contains_helper(tx, key)

        if has_key:
            return VariableBuilder(
                tx,
                GetItemSource(self.source, k),
            )(
                sys.modules[k]
            ).add_guards(guards)

        if default is not None:
            return default.add_guards(guards)

        return ConstantVariable.create(value=None, guards=guards)

    def call_getitem(self, tx, key: VariableTracker):
        from .builder import VariableBuilder

        k, has_key, guards = self._contains_helper(tx, key)
        return VariableBuilder(
            tx,
            GetItemSource(self.source, k),
        )(
            sys.modules[k]
        ).add_guards(guards)<|MERGE_RESOLUTION|>--- conflicted
+++ resolved
@@ -36,13 +36,8 @@
     from ..allowed_functions import is_builtin_callable
 
     return (
-<<<<<<< HEAD
-        variables.ConstantVariable.is_literal(x)
+        ConstantVariable.is_literal(x)
         or isinstance(x, (Tensor, enum.Enum, MethodWrapperType))
-=======
-        ConstantVariable.is_literal(x)
-        or isinstance(x, (Tensor, enum.Enum))
->>>>>>> c8f4ed34
         or is_builtin_callable(x)
         or (isinstance(x, tuple) and all(is_hashable_python_var(e) for e in x))
     )
