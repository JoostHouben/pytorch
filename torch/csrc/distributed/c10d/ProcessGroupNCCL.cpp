--- conflicted
+++ resolved
@@ -727,8 +727,7 @@
   ncclTraceBufferSize_ = getCvarInt(TORCH_NCCL_TRACE_BUFFER_SIZE, 0);
 #ifdef ENABLE_NCCL_ERROR_CHECKING
   enableTiming_.store(
-      getCvarBool(TORCH_NCCL_ENABLE_TIMING, false) || desyncDebug_ ||
-      ncclTraceBufferSize_ > 0);
+      getCvarBool(TORCH_NCCL_ENABLE_TIMING, false) || desyncDebug_);
 #endif
   avoidRecordStreams_ = getCvarBool(TORCH_NCCL_AVOID_RECORD_STREAMS, false);
 #ifdef NCCL_HAS_COMM_REGISTER
@@ -1409,12 +1408,7 @@
               store_->set(std::string(TIMEOUT_DUMP), vec);
             }
 
-<<<<<<< HEAD
-            c10::optional<std::future<bool>> optAsyncDebugDump;
-            if (dumpOnTimeout_) {
-=======
             if (dumpOnTimeout_ && !optAsyncDebugDump) {
->>>>>>> b3b5bd51
               // Store debug info to storage. (By default to local disk)
               optAsyncDebugDump = launchAsyncDebugDump();
             }
