#include <torch/csrc/distributed/c10d/NCCLUtils.hpp>
#include <torch/csrc/distributed/c10d/ProcessGroupNCCL.hpp>
#include <fstream>
#include <mutex>
#include <sstream>

#if defined(__linux__)
#include <fcntl.h>
#include <sys/stat.h>
#include <sys/types.h>
#include <unistd.h>
#endif

#ifdef USE_C10D_NCCL

#include <exception>
#include <map>
#include <stdexcept>
#include <tuple>
#include <unordered_set>
#include <utility>

#include <ATen/cuda/CUDAContext.h>
#include <ATen/cuda/CUDAGraph.h>
#include <c10/core/DeviceType.h>
#include <c10/cuda/CUDAAllocatorConfig.h>
#include <c10/cuda/CUDAGraphsC10Utils.h>
#include <c10/cuda/CUDAGuard.h>
#include <c10/util/CallOnce.h>
#include <c10/util/Exception.h>
#include <c10/util/Logging.h>
#include <c10/util/Optional.h>
#include <c10/util/irange.h>
#include <torch/csrc/cuda/nccl.h>
#include <torch/csrc/distributed/c10d/ParamCommsUtils.hpp>
#include <torch/csrc/distributed/c10d/TraceUtils.h>
#include <torch/csrc/distributed/c10d/Utils.hpp>
#include <torch/torch.h>

namespace c10d {

constexpr const char* const kNCCLAbortedCommStoreKey = "NCCLABORTEDCOMM";

namespace {

#if defined(NCCL_MAJOR) && \
    ((NCCL_MAJOR > 2) || (NCCL_MAJOR == 2) && (NCCL_MINOR >= 10))
#define NCCL_HAS_AVG 1
#endif

// NCCL op mapping
const std::map<ReduceOp::RedOpType, ncclRedOp_t> ncclOp = {
    {ReduceOp::MIN, ncclMin},
    {ReduceOp::MAX, ncclMax},
    {ReduceOp::SUM, ncclSum},
    {ReduceOp::PRODUCT, ncclProd},
#ifdef NCCL_HAS_AVG
    {ReduceOp::AVG, ncclAvg},
#endif
};

// NCCL type typing
std::map<at::ScalarType, ncclDataType_t> ncclDataType = {
    {at::kChar, ncclInt8},
    {at::kByte, ncclUint8},
    {at::kFloat, ncclFloat},
    {at::kDouble, ncclDouble},
    {at::kInt, ncclInt32},
    {at::kLong, ncclInt64},
    {at::kHalf, ncclHalf},
    {at::kBool, ncclUint8},
#if HAS_NCCL_BF16_DATATYPE
    {at::kBFloat16, ncclBfloat16},
#endif
};

// Helper function that gets the data type and issues error if not supported
ncclDataType_t getNcclDataType(at::ScalarType type) {
  auto it = ncclDataType.find(type);
  TORCH_CHECK_WITH(
      TypeError,
      it != ncclDataType.end(),
      "Input tensor data type is not supported for NCCL process group: ",
      type);
  return it->second;
}

#ifdef ENABLE_NCCL_PREMUL_SUM_SUPPORT
template <typename T, ncclDataType_t dataType>
ncclRedOpRAII unpackPreMulSum(
    const ReduceOp& reduceOp,
    const ncclComm_t& comm,
    int dev_in_group) {
  const auto* preMulSupplement =
      reinterpret_cast<NCCLPreMulSumSupplement*>(reduceOp.supplement_.get());
  ncclRedOp_t preMulSum;
  bool has_tensor = preMulSupplement->tensor_factor.defined();
  auto residence = has_tensor ? ncclScalarDevice : ncclScalarHostImmediate;
  const T* ptr_factor = has_tensor
      ? preMulSupplement->tensor_factor.const_data_ptr<T>()
      : nullptr;
  T scalar_factor = T(preMulSupplement->double_factor);
  ncclRedOpCreatePreMulSum(
      &preMulSum,
      // https://docs.nvidia.com/deeplearning/nccl/user-guide/docs/api/ops.html#ncclredopcreatepremulsum
      // tells us that the scalar input is strictly a multiplier.
      /*scalar=*/has_tensor ? const_cast<T*>(ptr_factor) : &scalar_factor,
      dataType,
      residence,
      comm);
  return ncclRedOpRAII(preMulSum, comm);
}
#endif

ncclRedOpRAII getNcclReduceOp(
    const ReduceOp& reduceOp,
    at::Tensor& input,
    const ncclDataType_t& dataType,
    const ncclComm_t& comm,
    int dev_in_group) {
  try {
    if (input.scalar_type() == at::kBool) {
      if (reduceOp == ReduceOp::SUM) {
        // For bool tensors, map sum to max, which both represent a bitwise or.
        // This is to prevent overflow issues with sum, since we use uint8 to
        // represent a bool (see ncclDataType mapping).
        return ncclMax;
      }
#ifdef NCCL_HAS_AVG
      if (reduceOp == ReduceOp::AVG) {
        C10_THROW_ERROR(
            TypeError, "Cannot use ReduceOp.AVG with boolean inputs");
      }
#endif
    }
    if (reduceOp == ReduceOp::PREMUL_SUM) {
#ifdef ENABLE_NCCL_PREMUL_SUM_SUPPORT
      switch (dataType) {
        case ncclHalf:
          return unpackPreMulSum<at::Half, ncclHalf>(
              reduceOp, comm, dev_in_group);
        case ncclFloat:
          return unpackPreMulSum<float, ncclFloat>(
              reduceOp, comm, dev_in_group);
        case ncclDouble:
          return unpackPreMulSum<double, ncclDouble>(
              reduceOp, comm, dev_in_group);
        default:
          C10_THROW_ERROR(
              TypeError, "PreMulSum Data type must be half, float, or double");
          ncclRedOp_t unused;
          return unused;
      }
#else
      C10_THROW_ERROR(ValueError, "PreMulSum requires NCCL>=2.11.1");
#endif
    }
    return ncclOp.at(reduceOp);
  } catch (const std::out_of_range& e) {
    switch (reduceOp) {
      case ReduceOp::AVG:
        C10_THROW_ERROR(
            ValueError,
            c10::str(
                "AVG requires NCCL 2.10+. The current version is ",
                NCCL_MAJOR,
                ".",
                NCCL_MINOR));
        break;
      case ReduceOp::BAND:
        C10_THROW_ERROR(ValueError, "Cannot use ReduceOp.BAND with NCCL");
        break;
      case ReduceOp::BOR:
        C10_THROW_ERROR(ValueError, "Cannot use ReduceOp.BOR with NCCL");
        break;
      case ReduceOp::BXOR:
        C10_THROW_ERROR(ValueError, "Cannot use ReduceOp.BXOR with NCCL");
        break;
      default:
        C10_THROW_ERROR(ValueError, "Unhandled ReduceOp");
        break;
    }
  }
}

// Get the deviceList String from the list of devices
std::string getKeyFromDevices(const std::vector<at::Device>& devices) {
  std::string deviceList;
  for (auto& device : devices) {
    if (deviceList.empty()) {
      deviceList = std::to_string(device.index());
    } else {
      deviceList += "," + std::to_string(device.index());
    }
  }
  return deviceList;
}

std::string getKeySendRecv(int myRank, int peer) {
  int lowRank = myRank < peer ? myRank : peer;
  int highRank = myRank < peer ? peer : myRank;
  std::string sendRecvPair =
      std::to_string(lowRank) + ":" + std::to_string(highRank);
  return sendRecvPair;
}

// Get the list of devices from list of tensors
std::vector<at::Device> getDeviceList(const std::vector<at::Tensor>& tensors) {
  std::vector<at::Device> res;
  res.reserve(tensors.size());
  for (auto& tensor : tensors) {
    // tensors must all be on the same device, or all on distinct devices.
    // The line below assumes that constraint has already been enforced
    // (by check_gpu_tensors_same_device or
    // check_gpu_tensors_different_devices).
    if (res.size() == 0 || tensor.device() != res[0]) {
      res.push_back(tensor.device());
    }
  }
  return res;
}

// [Sync Streams] Helper that lets the input ncclStreams to wait for the current
// stream. NCCL communications run on ncclStreams, but input tensors are
// allocated on different streams (i.e., current streams). Communications on
// ncclStreams cannot start before pending input tensor ops on current streams
// finish. Otherwise, ops on two streams might read/write same tensors
// concurrently.
//
// The synchronization above alone is not enough. We also need to make sure
// input tensors are not freed before their usages on ncclStreams finish. This
// can be achieved by calling c10::cuda::CUDACachingAllocator::recordStream,
// which remembers the usage stream (ncclStream), creates an event on the usage
// stream when GC attempts to free the input tensor, and delays GC until that
// event is done.
void syncStreams(
    const std::vector<at::Device>& devices,
    std::vector<at::cuda::CUDAEvent>& ncclEvents,
    std::vector<at::cuda::CUDAStream>& ncclStreams) {
  for (const auto i : c10::irange(devices.size())) {
    at::cuda::CUDAStream& ncclStream = ncclStreams[i];
    at::cuda::CUDAEvent& ncclEvent = ncclEvents[i];
    ncclEvent.record(at::cuda::getCurrentCUDAStream(devices[i].index()));
    ncclEvent.block(ncclStream);
  }
}

// Given a ncclUniqueId, convert it to a string representation that can be put
// in the store.
std::string buildNcclUniqueIdStr(const ncclUniqueId& ncclID) {
  const uint8_t* bytes = reinterpret_cast<const uint8_t*>(&ncclID);
  std::ostringstream oss;
  for (const auto i : c10::irange(NCCL_UNIQUE_ID_BYTES)) {
    oss << std::hex << static_cast<int>(bytes[i]);
  }
  return oss.str();
}

std::string getNcclAbortedCommStoreKey(const std::string ncclIdStr) {
  return std::string(kNCCLAbortedCommStoreKey) + ":" + ncclIdStr;
}

// Returns exception's what() given an exception_ptr instance.
std::string getExceptionMsgFromExceptionPtr(
    const std::exception_ptr& exceptionPtr) {
  TORCH_CHECK(exceptionPtr != nullptr);
  try {
    std::rethrow_exception(exceptionPtr);
  } catch (const std::exception& e) {
    return e.what();
  } catch (...) {
    return "Unknown exception type";
  }
}

inline void errorIfCapturingNonCapturableNCCL(c10::cuda::CaptureStatus status) {
  // parentheses avoid some compiler warnings
  static const uint64_t min_version =
      (((uint64_t)2) << 32) + (((uint64_t)9) << 16) + ((uint64_t)6);
  static const uint64_t cur_version = torch::cuda::nccl::version();
  if (cur_version < min_version) {
    TORCH_CHECK_WITH(
        NotImplementedError,
        status == c10::cuda::CaptureStatus::None,
        "Capturing NCCL collectives is only allowed with NCCL >= 2.9.6");
  }
}

} // namespace

// Map from each communicator to its device index.
// This map is used when register/deregister cache segments from cache
// allocator. See design notes below:
// - Each segment should be registered only to the communicator on the
//   same device.
// - We cannot reuse devNCCLCommMap_ in each ProcessGroup because the key may be
//   ranks rather than device in point-to-point case.
// - This map has also to be maintained as global variable since the register
//   hooks are called outside the scope of any PG, thus we need traverse
//   communicators in all PGs.
static std::unordered_map<std::shared_ptr<NCCLComm>, int> ncclCommDevIdxMap;
static std::mutex ncclCommDevIdxMapMutex;
static bool allocatorHooksAttached = false;
void cacheAllocatorRegisterHook(
    const c10::cuda::CUDACachingAllocator::TraceEntry& te) {
  // Register after SEGMENT_ALLOC
  if (te.action_ !=
      c10::cuda::CUDACachingAllocator::TraceEntry::Action::SEGMENT_ALLOC) {
    return;
  }

  std::lock_guard<std::mutex> lock(ncclCommDevIdxMapMutex);
  for (auto& it : ncclCommDevIdxMap) {
    auto& ncclComm = it.first;
    auto& devIdx = it.second;
    if (te.device_ == devIdx) {
      ncclComm->registerSegment(reinterpret_cast<void*>(te.addr_), te.size_);
    }
  }
}

void cacheAllocatorDeregisterHook(
    const c10::cuda::CUDACachingAllocator::TraceEntry& te) {
  // deregister before SEGMENT_FREE
  if (te.action_ !=
      c10::cuda::CUDACachingAllocator::TraceEntry::Action::SEGMENT_FREE) {
    return;
  }

  std::lock_guard<std::mutex> lock(ncclCommDevIdxMapMutex);
  for (auto& it : ncclCommDevIdxMap) {
    auto& ncclComm = it.first;
    auto& devIdx = it.second;
    if (te.device_ == devIdx) {
      ncclComm->deregisterSegment(reinterpret_cast<void*>(te.addr_));
    }
  }
}

std::string dump_nccl_trace() {
  return NCCLTraceBuffer::get()->dump();
}

c10::optional<std::function<std::string()>>& get_cpp_trace_dumper() {
  static c10::optional<std::function<std::string()>> dumper(c10::nullopt);
  return dumper;
}

// Return CUDA device with ordinal given by input rank.  If we aren't
// bound to a specific device, there is no strict guarantee that this
// heuristic is the correct assignment of ranks to GPUs that Python
// layers use, but in practice it tends to be.  Fortunately we don't
// rely on this for correctness of any tensor operations, just for
// ancillary uses like health checks and barriers.
at::Device ProcessGroupNCCL::guessDeviceForRank() const {
  TORCH_CHECK_WITH(ValueError, rank_ >= 0, "Invalid rank ", rank_);
  if (getBoundDeviceId()) {
    return *getBoundDeviceId();
  } else {
    auto numGPUs = at::cuda::getNumGPUs();
    int16_t deviceIdx = static_cast<int16_t>(rank_ % numGPUs);
    return at::Device(at::DeviceType::CUDA, deviceIdx);
  }
}

const int64_t ProcessGroupNCCL::kWatchdogThreadSleepMillis = 1000;
constexpr int64_t kSynchronizeBusyWaitMillis = 10;
thread_local uint64_t ProcessGroupNCCL::ncclActiveGroupCounter_ = 0;

std::ostream& operator<<(
    std::ostream& output,
    const ProcessGroupNCCL::WorkNCCL& workNCCL) {
  std::string workInfo;
  workInfo = c10::str(
      "WorkNCCL(",
      "SeqNum=",
      workNCCL.seq_,
      ", OpType=",
      opTypeToString(workNCCL.opType_),
      ", NumelIn=",
      workNCCL.numelIn_,
      ", NumelOut=",
      workNCCL.numelOut_,
      ", Timeout(ms)=",
      workNCCL.opTimeout_.count(),
      ")");
  return output << workInfo;
}

ProcessGroupNCCL::WorkNCCL::WorkNCCL(
    const std::vector<at::Device>& devices,
    int rank,
    OpType opType,
    uint64_t seq,
    const char* profilingTitle,
    const c10::optional<std::vector<at::Tensor>>& inputs,
    bool desyncDebug,
    bool enableTiming,
    DebugLevel distDebugLevel)
    : Work(rank, opType, profilingTitle, inputs),
      devices_(devices),
      workStartTime_(std::chrono::steady_clock::now()),
      seq_(seq),
      timingEnabled_(enableTiming),
      distDebugLevel_(distDebugLevel) {
  // Creates the CUDA event wrappers
  // Note: The actual events are lazily created when first recorded to with
  // DEFAULT_FLAGS = cudaEventDisableTiming.
  if (enableTiming) {
    ncclStartEvents_ = std::make_shared<std::vector<at::cuda::CUDAEvent>>();
    ncclStartEvents_->reserve(devices.size());
    for (uint32_t i = 0; i < devices.size(); ++i) {
      ncclStartEvents_->emplace_back(at::cuda::CUDAEvent(cudaEventDefault));
    }
  }
  ncclEndEvents_ = std::make_shared<std::vector<at::cuda::CUDAEvent>>();
  ncclEndEvents_->reserve(devices.size());
  for (uint32_t i = 0; i < devices.size(); ++i) {
    ncclEndEvents_->emplace_back(at::cuda::CUDAEvent(
        enableTiming ? cudaEventDefault : cudaEventDisableTiming));
  }
  ncclComms_.resize(devices.size());
}

ProcessGroupNCCL::WorkNCCL::WorkNCCL(const WorkNCCL& w)
    : Work(w.rank_, w.opType_),
      std::enable_shared_from_this<WorkNCCL>(w),
      devices_(w.devices_),
      ncclStartEvents_(w.ncclStartEvents_),
      ncclEndEvents_(w.ncclEndEvents_),
      ncclComms_(w.ncclComms_),
      blockingWait_(w.blockingWait_),
      opTimeout_(w.opTimeout_),
      workStartTime_(w.workStartTime_),
      seq_(w.seq_),
      startTraceUpdated_(w.startTraceUpdated_),
      numelIn_(w.numelIn_),
      numelOut_(w.numelOut_),
      store_(w.store_),
      timingEnabled_(w.timingEnabled_),
      trace_id_(w.trace_id_),
      distDebugLevel_(w.distDebugLevel_) {
  exception_ = w.exception_;
}

ProcessGroupNCCL::WorkNCCL::~WorkNCCL() = default;

bool ProcessGroupNCCL::WorkNCCL::isCompleted() {
  checkAndSetException();
  return exception() || finishedGPUExecutionInternal();
}

bool ProcessGroupNCCL::WorkNCCL::isStarted() {
  checkAndSetException();
  return exception() || startedGPUExecutionInternal();
}

bool ProcessGroupNCCL::WorkNCCL::isSuccess() const {
  if (exception()) {
    // Already detected an exception.
    return false;
  }

  return !checkForNCCLErrors(ncclComms_) && finishedGPUExecutionInternal();
}

void ProcessGroupNCCL::WorkNCCL::checkAndSetException() {
  if (exception()) {
    // We already have an exception.
    return;
  }

  auto exception_ptr = checkForNCCLErrors(ncclComms_);
  std::unique_lock<std::mutex> lock(mutex_);
  exception_ = exception_ptr;
  if (exception_) {
    LOG(INFO) << logPrefix()
              << "found async exception when checking for NCCL errors: "
              << getExceptionMsgFromExceptionPtr(exception_);
  }
}

const std::string& ProcessGroupNCCL::WorkNCCL::logPrefix() const {
  static std::string prefix = c10::str("[Rank ", rank_, "] ");
  return prefix;
}

void ProcessGroupNCCL::WorkNCCL::setException(
    std::exception_ptr exception_ptr) {
  std::unique_lock<std::mutex> lock(mutex_);
  exception_ = exception_ptr;
}

// Helper that checks if the NCCL kernels are completed on the GPUs
bool ProcessGroupNCCL::WorkNCCL::finishedGPUExecution() {
  checkAndSetException();
  return finishedGPUExecutionInternal();
}

bool ProcessGroupNCCL::WorkNCCL::startedGPUExecutionInternal() const {
  // if timing is disabled we won't have allocated start events
  if (!timingEnabled_) {
    return false;
  }
  for (const auto i : c10::irange(devices_.size())) {
    // Checking the work's corresponding CUDA events' status
    if (!(*ncclStartEvents_)[i].query()) {
      return false;
    }
  }

  return true;
}

bool ProcessGroupNCCL::WorkNCCL::finishedGPUExecutionInternal() const {
  for (const auto i : c10::irange(devices_.size())) {
    // Checking the work's corresponding CUDA events' status
    if (!(*ncclEndEvents_)[i].query()) {
      return false;
    }
  }

  return true;
}

bool ProcessGroupNCCL::WorkNCCL::checkTimeout(
    c10::optional<std::chrono::milliseconds> timeout) {
  auto currentTimepoint = std::chrono::steady_clock::now();
  auto timeElapsed = std::chrono::duration_cast<std::chrono::milliseconds>(
      currentTimepoint - workStartTime_);
  auto workTimeout = timeout ? *timeout : opTimeout_;

  if (timeElapsed < workTimeout)
    return false;

  // Timed out

  // There is already an error, we don't override it
  if (exception())
    return true;

  std::string exceptionMsg = c10::str(
      logPrefix(),
      "Watchdog caught collective operation timeout: ",
      *this,
      " ran for ",
      timeElapsed.count(),
      " milliseconds before timing out.");

  LOG(ERROR) << exceptionMsg;
  std::exception_ptr exception_ptr =
      std::make_exception_ptr(C10_BUILD_ERROR(DistBackendError, exceptionMsg));
  setException(exception_ptr);
  return true;
}

void ProcessGroupNCCL::WorkNCCL::handleException(
    ErrorHandlingMode errorHandling) {
  if (exception_) {
    auto exceptionMsg = c10::str(
        "Some NCCL operations have failed or timed out. Due to the ",
        "asynchronous nature of CUDA kernels, subsequent GPU operations ",
        "might run on corrupted/incomplete data.");
    LOG(ERROR) << logPrefix() << exceptionMsg;
    C10_LOG_API_USAGE_ONCE("ProcessGroupNCCL.WorkNCCL.handleException");

    if (SHOULD_TEAR_DOWN(errorHandling)) {
      auto tearDownMsg = c10::str(
          "To avoid data inconsistency, we are taking the entire process down.");
      LOG(ERROR) << logPrefix() << tearDownMsg;
      std::rethrow_exception(exception_);
    }
  }
}

void ProcessGroupNCCL::WorkNCCL::synchronize() {
  // Call Synchronize without a timeout. We use this method to avoid adding a
  // timeout argument to the public synchronize API.
  synchronizeInternal(kNoTimeout);
}

void ProcessGroupNCCL::WorkNCCL::synchronizeStreams() {
  for (const auto i : c10::irange(devices_.size())) {
    auto currentStream = at::cuda::getCurrentCUDAStream(devices_[i].index());
    // Block the current stream on the NCCL stream
    (*ncclEndEvents_)[i].block(currentStream);
  }

  if (avoidRecordStreams_) {
    stashed_for_allocator_safety_->clear();
  }
}

// Waiting on the work's corresponding CUDA events
void ProcessGroupNCCL::WorkNCCL::synchronizeInternal(
    std::chrono::milliseconds timeout) {
  synchronizeStreams();

  // In case of blocking, wait for the operation to complete.
  if (blockingWait_) {
    while (!isCompleted()) {
      bool timedOut = checkTimeout(
          timeout == kNoTimeout ? c10::nullopt : c10::make_optional(timeout));
      // Explicitly abort ncclComms here before throwing this timed out
      // exception to users.
      // If throwing timed out excepiton without aborting nccl communicators
      // here, it was observed that CUDA GPU will have 100% utilization and
      // can not run new events successfully.
      if (timedOut) {
        std::string exceptionMsg = c10::str(
            logPrefix(),
            "Work ",
            (*this),
            " timed out in blocking wait (TORCH_NCCL_BLOCKING_WAIT=1).");
        LOG(ERROR) << exceptionMsg;
        break;
      }
      // Yield
      std::this_thread::sleep_for(
          std::chrono::milliseconds(kSynchronizeBusyWaitMillis));
    }
    // exception() includes timeout and error during blocking wait
    if (exception()) {
      // Abort NCCL communicators
      abort();
      // Throw exception (from main thread here)
      handleException(TearDown);
    }
  }

  // Device synchronize only after we've completed timeout checks.
  if (!barrierTensors_.empty()) {
    // If we use the work to do barrier, we should block here
    at::cuda::OptionalCUDAGuard gpuGuard;
    for (auto& device : devices_) {
      gpuGuard.set_index(device.index());
      AT_CUDA_CHECK(cudaDeviceSynchronize());
    }
  }
}

// Same as calling synchronize().
bool ProcessGroupNCCL::WorkNCCL::wait(std::chrono::milliseconds timeout) {
  RECORD_PARAM_COMMS(
      static_cast<int>(this->seq_), // seq
      0, // process group ptr
      rank_, // rank
      "wait", // colName
      0, // inNelems
      0, // outNelems
      at::kByte, // dType
      std::vector<int64_t>(), // inSplitSizes
      std::vector<int64_t>(), // outSplitSizes
      -1,
      -1,
      static_cast<int>(devices_.size())); // worldSize
  synchronizeInternal(timeout);
  // Always return true, because abort API is not implemented.
  if (distDebugLevel_ >= DebugLevel::Detail) {
    auto numel = getTensorsNumel(*outputs_);
    auto hashValue = hashTensors(*outputs_);
    PRINT_COLLECTIVE_HASH_SIGNATURE(
        "output", opTypeToString(opType_), numel, hashValue);
  }
  return true;
}

void ProcessGroupNCCL::WorkNCCL::abort() {
  // Abort all communicators of this work
  for (const auto& ncclComm : ncclComms_) {
    ncclComm->ncclCommAbort();
  }

  ncclCommDevIdxMapMutex.lock();
  for (const auto& comm : ncclComms_) {
    ncclCommDevIdxMap.erase(comm);
  }
  ncclCommDevIdxMapMutex.unlock();
}

ProcessGroupNCCL::CoalescedWorkNCCL::CoalescedWorkNCCL(
    std::vector<ProcessGroupNCCL::WorkNCCL> works,
    int rank,
    OpType opType)
    : Work(rank, opType, nullptr), works_(std::move(works)) {}

ProcessGroupNCCL::CoalescedWorkNCCL::~CoalescedWorkNCCL() = default;

c10::intrusive_ptr<ProcessGroupNCCL::CoalescedWorkNCCL> ProcessGroupNCCL::
    initCoalescedWork(
        const std::vector<c10::intrusive_ptr<Work>>& works,
        int rank,
        OpType opType) {
  std::vector<ProcessGroupNCCL::WorkNCCL> ncclWorks;
  ncclWorks.reserve(works.size());
  for (auto& work : works) {
    ncclWorks.push_back(*static_cast<ProcessGroupNCCL::WorkNCCL*>(work.get()));
  }
  return c10::make_intrusive<ProcessGroupNCCL::CoalescedWorkNCCL>(
      ncclWorks, rank, opType);
}

// Same as calling synchronize().
bool ProcessGroupNCCL::CoalescedWorkNCCL::wait(
    std::chrono::milliseconds timeout) {
  for (auto& w : works_) {
    w.wait(timeout);
  }
  // Always return true, because abort API is not implemented.
  return true;
}

static std::atomic<size_t> process_group_id = 0;

ProcessGroupNCCL::ProcessGroupNCCL(
    const c10::intrusive_ptr<Store>& store,
    int rank,
    int size,
    c10::intrusive_ptr<Options> options)
    : Backend(rank, size),
      store_(store),
      options_(options),
      ncclCommCounter_(0),
      traceKeyStart_(getTraceStartKey("NCCL", rank)),
      traceKeyEnd_(getTraceEndKey("NCCL", rank)),
      terminateProcessGroup_(false),
      terminateHeartbeatMonitorThread_(false),
      collectiveDebugInfoMode_(false),
      uid_(process_group_id++),
      intraNodeComm_(initIntraNodeComm()) {
  TORCH_CHECK_WITH(
      ValueError,
      at::cuda::getNumGPUs() != 0,
      "ProcessGroupNCCL is only supported with GPUs, no GPUs found!");
  logPrefix_ = createLogPrefix();
  blockingWait_ = getCvarBool(TORCH_NCCL_BLOCKING_WAIT, false);
  asyncErrorHandling_ = static_cast<ErrorHandlingMode>(
      getCvarInt(TORCH_NCCL_ASYNC_ERROR_HANDLING, 3 /*SkipCleanUp*/));
  desyncDebug_ = getCvarBool(TORCH_NCCL_DESYNC_DEBUG, false) ||
      (dist_debug_level_ >= DebugLevel::Detail);
  dumpOnTimeout_ = getCvarBool(TORCH_NCCL_DUMP_ON_TIMEOUT, false) ||
      (dist_debug_level_ >= DebugLevel::Detail);
  heartbeat_ = 1ULL;
  monitorThreadEnabled_.store(getCvarBool(TORCH_NCCL_ENABLE_MONITORING, true));
  heartbeatTimeoutInSec_ =
      getCvarInt(TORCH_NCCL_HEARTBEAT_TIMEOUT_SEC, 60 * 10 /*10 Mins*/);
  waitTimeoutDumpInMilSec_ =
      getCvarInt(TORCH_NCCL_WAIT_TIMEOUT_DUMP_MILSEC, 2000);
  coordDumpCheckIntervalMilSec_ =
      getCvarInt(TORCH_NCCL_COORD_DUMP_CHECK_MS, 1000);
  ncclTraceBufferSize_ = getCvarInt(TORCH_NCCL_TRACE_BUFFER_SIZE, 0);
  enableCollecticeHashDebug_ = (dist_debug_level_ >= DebugLevel::Detail);
  // store_ usually is wrapped with PrefixStore and the prefix is different
  // across different ProcessGroupNCCL(PG) instances. We need to get the
  // underlying non-PrefixStore for sharing global information shared across
  // different PGs.
  PrefixStore* prefixStore = dynamic_cast<PrefixStore*>(store_.get());
  globalStore_ =
      prefixStore ? prefixStore->getUnderlyingNonPrefixStore() : store_;
#ifdef ENABLE_NCCL_ERROR_CHECKING
  enableTiming_.store(
      getCvarBool(TORCH_NCCL_ENABLE_TIMING, false) || desyncDebug_);
#endif
  avoidRecordStreams_ = getCvarBool(TORCH_NCCL_AVOID_RECORD_STREAMS, false);
#ifdef NCCL_HAS_COMM_REGISTER
  useTensorRegisterAllocatorHook_ =
      getCvarBool(TORCH_NCCL_USE_TENSOR_REGISTER_ALLOCATOR_HOOK, false);
  if (c10::cuda::CUDACachingAllocator::CUDAAllocatorConfig::
          expandable_segments()) {
    useTensorRegisterAllocatorHook_ = false;
    LOG(INFO)
        << logPrefix()
        << "disables TORCH_NCCL_USE_TENSOR_REGISTER_ALLOCATOR_HOOK because it is not compatible with CUDA allocator expandable segments mode.";
  }
#endif

  if (blockingWait_) {
    if (asyncErrorHandling_ != NoHandling || desyncDebug_) {
      LOG(INFO)
          << logPrefix() << "TORCH_NCCL_BLOCKING_WAIT and "
          << "TORCH_NCCL_ASYNC_ERROR_HANDLING|TORCH_NCCL_DESYNC_DEBUG"
          << "should not both be enabled. "
          << "Only TORCH_NCCL_BLOCKING_WAIT is being used in this process.";
      asyncErrorHandling_ = NoHandling;
      desyncDebug_ = false;
    }
  } else {
    if (desyncDebug_ && asyncErrorHandling_ == NoHandling) {
      LOG(INFO)
          << logPrefix()
          << "TORCH_NCCL_DESYNC_DEBUG and TORCH_NCCL_ASYNC_ERROR_HANDLING "
          << "must both be enabled. "
          << "Enabling TORCH_NCCL_ASYNC_ERROR_HANDLING.";
      asyncErrorHandling_ = SkipCleanUp;
    }
  }

  if (getCvarBool(TORCH_ENABLE_NCCL_HEALTH_CHECK, false)) {
    // Perform health check by initializing dummy communicators and destroying
    // them. This will help indicate any NCCL-related issues prior to the first
    // collective.
    // Run it in a separate thread and wait on CV to handle timeouts, since
    // majority of getNCCLComm failures are hangs.
    runHealthCheck();
  }

#ifdef ENABLE_NCCL_ERROR_CHECKING
  ncclCommWatchdogThread_ =
      std::thread(&ProcessGroupNCCL::ncclCommWatchdog, this);
#endif

  init();
  const std::string OFF = "OFF";
  std::string torch_distributed_debug =
      getCvarString({"TORCH_DISTRIBUTED_DEBUG"}, OFF.c_str());
  std::string nccl_debug = getCvarString({"NCCL_DEBUG"}, OFF.c_str());
  LOG(INFO)
      << logPrefix() << "ProcessGroupNCCL initialization options: "
      << "NCCL version: " << getNcclVersion() << ", size: " << size
      << ", global rank: " << globalRank()
      << ", TORCH_NCCL_ASYNC_ERROR_HANDLING: " << asyncErrorHandling_
      << ", TORCH_NCCL_DUMP_ON_TIMEOUT: " << dumpOnTimeout_
      << ", TORCH_NCCL_WAIT_TIMEOUT_DUMP_MILSEC: " << waitTimeoutDumpInMilSec_
      << ", TORCH_NCCL_DESYNC_DEBUG: " << desyncDebug_
      << ", TORCH_NCCL_ENABLE_TIMING: " << enableTiming_.load()
      << ", TORCH_NCCL_BLOCKING_WAIT: " << blockingWait_
      << ", TIMEOUT(ms): " << options_->timeout.count()
      << ", USE_HIGH_PRIORITY_STREAM: " << options_->is_high_priority_stream
      << ", SPLIT_FROM: " << options_->split_from
      << ", SPLIT_COLOR: " << options_->split_color
      << ", TORCH_DISTRIBUTED_DEBUG: " << torch_distributed_debug
#ifdef NCCL_HAS_COMM_REGISTER
      << ", TORCH_NCCL_USE_TENSOR_REGISTER_ALLOCATOR_HOOK: "
      << useTensorRegisterAllocatorHook_
#endif
      << ", TORCH_NCCL_ENABLE_MONITORING: " << monitorThreadEnabled_.load()
      << ", TORCH_NCCL_HEARTBEAT_TIMEOUT_SEC: " << heartbeatTimeoutInSec_
      << ", TORCH_NCCL_TRACE_BUFFER_SIZE: " << ncclTraceBufferSize_
      << ", TORCH_NCCL_COORD_DUMP_CHECK_MS: " << coordDumpCheckIntervalMilSec_
      << ", NCCL_DEBUG: " << nccl_debug << ", ID=" << this->getID();

  if (options_->global_ranks_in_group.empty()) {
    this->globalRankStart = 0;
  } else {
    this->globalRankStart = options_->global_ranks_in_group[0];
  }

  if (options_->global_ranks_in_group.empty()) {
    this->globalRankStride = 1;
  } else if (options_->global_ranks_in_group.size() == 1) {
    this->globalRankStride = 0;
  } else {
    bool ranksAreStrided = true;
    int startRank = options_->global_ranks_in_group[0];
    int stride =
        options_->global_ranks_in_group[1] - options_->global_ranks_in_group[0];
    for (std::vector<uint64_t>::size_type i = 0;
         i < options_->global_ranks_in_group.size();
         i++) {
      if (options_->global_ranks_in_group[i] != startRank + i * stride) {
        ranksAreStrided = false;
        break;
      }
    }

    if (ranksAreStrided) {
      this->globalRankStride = options_->global_ranks_in_group[1] -
          options_->global_ranks_in_group[0];
    } else {
      this->globalRankStride = -1;
    }
  }

  RECORD_PARAM_COMMS(
      0, // seq
      this->getID(),
      rank, // rank
      "init", // colName
      0, // inNelems
      0, // outNelems
      at::kByte, // dType
      std::vector<int64_t>(), // inSplitSizes
      std::vector<int64_t>(), // outSplitSizes
      globalRankStart, // globalRankStart
      globalRankStride, // globalRankStride
      size_); // worldSize

  // Attach hooks to cache allocator to trigger the hooks whenever a traced
  // action is called. In the following hooks, we register a newly allocated
  // segment when SEGMENT_ALLOC action occurs, and deregister a segment when
  // SEGMENT_FREE action occurs.
  // We attach hooks only once at the first PG creation.
  if (useTensorRegisterAllocatorHook_ && !allocatorHooksAttached) {
    c10::cuda::CUDACachingAllocator::attachAllocatorTraceTracker(
        &cacheAllocatorRegisterHook);
    c10::cuda::CUDACachingAllocator::attachAllocatorTraceTracker(
        &cacheAllocatorDeregisterHook);
    allocatorHooksAttached = true;
  }
}

void ProcessGroupNCCL::eagerConnectSingleDevice(at::Device device) {
  std::vector<at::Device> rankDevices = {device};
  const auto key = getKeyFromDevices(rankDevices);
  LOG(INFO) << logPrefix() << "Eagerly connecting nccl backend with device "
            << device;
  getNCCLComm(key, rankDevices, OpType::ALLREDUCE);
}

void ProcessGroupNCCL::performNocolorSplit(at::Device device) {
  // If our backend doesn't support splitting, this is a no-op for
  // ranks not in the new subgroup (and ranks that would be in it will
  // just use a new communicator rather than split).
#ifdef NCCL_HAS_COMM_SPLIT
  std::vector<at::Device> rankDevices = {device};
  const auto key = getKeyFromDevices(rankDevices);
  LOG(INFO) << logPrefix() << "Performing nocolor split on backend device "
            << device << ", key " << key << ", i am " << this;
  auto comm = getNCCLComm(key, rankDevices, OpType::ALLREDUCE);
  TORCH_CHECK_WITH(
      DistBackendError,
      comm.size() == 1,
      "exactly one communicator found for device ",
      device);
  NCCLComm::split(comm[0].get(), NCCL_SPLIT_NOCOLOR, rank_, options_->config);
#endif
}

c10::intrusive_ptr<intra_node_comm::IntraNodeComm> ProcessGroupNCCL::
    initIntraNodeComm() {
  return intra_node_comm::IntraNodeComm::rendezvous(
      store_, std::to_string(uid_), rank_, size_);
}

void ProcessGroupNCCL::runHealthCheck() {
  // Run health check in a separate thread and wait on CV to handle timeouts,
  // since majority of getNCCLComm failures are hangs.

  struct HealthCheckData {
    std::mutex healthCheckMutex;
    std::condition_variable healthCheckCv;
    bool healthCheckSuccess = false;
    std::exception_ptr healthCheckException;
  };

  HealthCheckData healthCheckData;
  auto t = std::thread([&healthCheckData, this]() {
    try {
      std::vector<at::Device> rankDevice = {guessDeviceForRank()};

      const auto key = getKeyFromDevices(rankDevice);
      // OpType does not matter, only need to set to not go through send/recv
      // path.
      getNCCLComm(key, rankDevice, OpType::ALLREDUCE);
      // Now destroy the communicators and remove them from cache so we don't
      // use destroyed communicators.
      destroyNCCLComms(key);
      // Notify main thread the health check is complete.
      {
        std::lock_guard<std::mutex> lk(healthCheckData.healthCheckMutex);
        healthCheckData.healthCheckSuccess = true;
      }
      healthCheckData.healthCheckCv.notify_one();
    } catch (const std::exception& e) {
      // Populate exception ptr.
      healthCheckData.healthCheckException = std::current_exception();
      // Unblock waiting main thread which will report exception.
      healthCheckData.healthCheckCv.notify_one();
    } // Unknown exceptions will just cause the program to terminate.
  });
  // We don't need to join the thread, just need to verify health check via the
  // CV. Hence we detach the thread here.
  t.detach(); // NOLINT
  LOG(INFO) << logPrefix() << "will wait up to " << options_->timeout.count()
            << " msec for NCCL health check to complete.";
  std::unique_lock<std::mutex> lock(healthCheckData.healthCheckMutex);
  healthCheckData.healthCheckCv.wait_for(
      lock, options_->timeout, [&healthCheckData]() {
        return healthCheckData.healthCheckSuccess;
      });

  if (healthCheckData.healthCheckException) {
    std::rethrow_exception(healthCheckData.healthCheckException);
  }
  // If there is no exception, the likely culprit is a timeout/hang which is how
  // most communicator init issues manifest themselves.
  TORCH_CHECK_WITH(
      DistBackendError,
      healthCheckData.healthCheckSuccess,
      "ProcessGroupNCCL: Health check failure: Failed to initialize NCCL communicator on rank ",
      rank_);
}

void ProcessGroupNCCL::setSequenceNumberForGroup() {
} // NCCL just starts sequence numbers at 0.

uint64_t ProcessGroupNCCL::getSequenceNumberForGroup() {
  return seq_;
}

void ProcessGroupNCCL::registerOnCompletionHook(
    std::function<void(std::shared_ptr<WorkInfo>)>&& hook) {
  TORCH_CHECK_WITH(
      DistBackendError,
      onCompletionHook_ == nullptr,
      "ProcessGroupNCCL OnCompletion hook already registered");

  TORCH_CHECK_WITH(
      ValueError,
      enableTiming_.load(),
      "ProcessGroupNCCL OnCompletion hook requires recording start and end "
      "events which require setting TORCH_NCCL_ENABLE_TIMING environment variable. "
      "This is only available for NCCL version >= 2.4.");
  onCompletionHook_ = std::move(hook);
  onCompletionHookThread_ = std::thread(&ProcessGroupNCCL::runHookLoop, this);
}

// must release GIL when calling this method
void ProcessGroupNCCL::waitForPendingWorks() {
  // Reasoning about hook completion:
  // 1. waitForPendingWorks should be called after user code has finished
  // calling
  //    all collectives. This means, when we got here, all of the collectives
  //    are either in workMetaList_ or has been erased from workMetaList_.
  // 2. The watchdog thread grabs both locks to move Work object from the
  //    workMetaList_ to the completedWorkList_, and the hook thread only erases
  //    a Work object after the hook is returned. Therefore, after user code
  //    calls a collective, its Work object is either in workMetaList_ or in
  //    completedWorkList_ before it finishes.
  // 3. We have three threads and two locks.
  //      a. main thread (this function) grabs two locks atomically
  //      b. watchdog thread (watchdogHandler function) always grabs
  //      workMetaListMutex_
  //         first and then grabs completedWorkListMutex_.
  //      c. hook thread (runHookLoop function) only grabs
  //      completedWorkListMutex_. Therefore, locks are always acquired in the
  //      same order and hence no deadlocks.
  while (true) {
    {
      std::lock(workMetaListMutex_, completedWorkListMutex_);
      std::lock_guard<std::mutex> lockWork(workMetaListMutex_, std::adopt_lock);
      std::lock_guard<std::mutex> lockHook(
          completedWorkListMutex_, std::adopt_lock);

      if (workMetaList_.empty() && completedWorkList_.empty()) {
        return;
      }
    }

    std::this_thread::sleep_for(
        std::chrono::milliseconds(kWatchdogThreadSleepMillis));
  }
}

void ProcessGroupNCCL::enableCollectivesTiming() {
  enableTiming_.store(true);
}

std::future<bool> ProcessGroupNCCL::launchAsyncDebugDump() {
  std::promise<bool> resultPromise;
  std::future<bool> resultFuture = resultPromise.get_future();

  std::thread workerThread(
      [promise = std::move(resultPromise), this]() mutable {
        try {
          promise.set_value(dumpDebuggingInfo());
        } catch (...) {
          promise.set_exception(std::current_exception());
        }
      });

  // Detach the thread to allow it to run independently
  workerThread.detach();

  return resultFuture;
}

std::chrono::time_point<std::chrono::steady_clock> getWakeupTime(
    int intervalInMilSec) {
  return std::chrono::steady_clock::now() +
      std::chrono::milliseconds(intervalInMilSec);
}

void ProcessGroupNCCL::waitForDumpOrTimeout(
    std::future<bool>& fut,
    const std::chrono::time_point<std::chrono::steady_clock>& wakeUpTime,
    size_t timeout_sec) {
  TORCH_CHECK(fut.valid(), "Expected a valid future");

  auto futStatus = fut.wait_for(std::chrono::seconds(timeout_sec));
  if (futStatus != std::future_status::ready) {
    TORCH_CHECK(
        futStatus != std::future_status::deferred,
        "Expected the dump future to have been launched eagerly.");
    LOG(INFO)
        << logPrefix() << "Debug dump timed out and is being abandoned."
        << " This may be due to slow ADDR2LINE performance processing stacktraces."
        << " Try TORCH_DISABLE_ADDR2LINE=1 and TORCH_NCCL_TRACE_CPP_STACK=0 to work around.";
  }

  // Calling .get() will raise any exception stored in the promise associated
  // with the future. (but we can ignore the return value, which will be false
  // if dumping is not enabled)
  try {
    fut.get();
    std::this_thread::sleep_until(wakeUpTime);
  } catch (const std::exception& e) {
    LOG(ERROR) << logPrefix() << "Caught exception during async debug dump: \""
               << e.what() << "\"\n";
  } catch (...) {
    LOG(ERROR) << logPrefix()
               << "Caught unknown exception during async debug dump.";
  }
}

void ProcessGroupNCCL::abortCommsFromMap(
    std::unordered_map<std::string, std::vector<std::shared_ptr<NCCLComm>>>&
        ncclCommsMap,
    c10::optional<std::string> abortReason) {
  // The process may control multiple devices, loop through the communicators on
  // each device
  for (auto& it : ncclCommsMap) {
    auto& devName = it.first;
    auto& ncclComms = it.second;

    for (const auto& ncclComm : ncclComms) {
      ncclComm->ncclCommAbort(abortReason);
    }
    // Note that we don't remove the aborted communicators from the
    // cache. The reason is that if we do remove the communicator
    // from the cache, it is possible that a new collective operation
    // calls `ncclCommInitRank` to create a new communicator whereas
    // other ranks might have failed/timed out and didn't enter
    // `ncclCommInitRank`. As a result, when there is a failure on
    // a communicator the application receives an exception and its
    // their responsibility to destroy the process group and recreate
    // it to recover from errors.

    c10::StreamId streamId = -1;
    if (ncclStreams_.find(devName) != ncclStreams_.end()) {
      auto streams = ncclStreams_.at(devName);
      if (streams.size() > 0) {
        streamId = streams[0].id();
      }
    }

    LOG(INFO) << logPrefix() << "] Destroyed " << ncclComms.size()
              << "communicators on CUDA device: " << devName
              << " with stream: " << streamId;
  }
}

// Abort all communicators on this rank
void ProcessGroupNCCL::abort(c10::optional<std::string> abortReason) {
  // Remove record from global ncclCommDevIdxMapMutex before aboarting,
  // so that a new cache segment would not register to already aborded
  // communicators. Note that ncclCommDevIdxMap is a global container which may
  // contain other PG's communicators, thus we need to only erase communicators
  // for the current PG.
  ncclCommDevIdxMapMutex.lock();
  for (auto& it : devNCCLCommMap_) {
    auto& ncclComms = it.second;
    for (const auto& ncclComm : ncclComms) {
      ncclCommDevIdxMap.erase(ncclComm);
    }
  }
  ncclCommDevIdxMapMutex.unlock();

  std::lock_guard<std::mutex> lock(mutex_);
  abortCommsFromMap(devNCCLCommMap_, abortReason);
  abortCommsFromMap(inInitializationCommMap_, abortReason);
}

void ProcessGroupNCCL::shutdown() {
  // Don't join threads here since the purpose of this method is to abort all
  // communicators and signal the threads to exit. Joining on the threads could
  // potentially block and hence avoid it in this method.
  terminateProcessGroup_.store(true);

  std::string abortReason = c10::str("Process Group shutdown on rank ", rank_);
  abort(abortReason);

  workMetaListCV_.notify_one();
  terminateHeartbeatMonitorThread_.store(true);
  monitorWakeUpCV_.notify_one();
}

ProcessGroupNCCL::~ProcessGroupNCCL() {
  terminateProcessGroup_.store(true);
  workMetaListCV_.notify_one();

#ifdef ENABLE_NCCL_ERROR_CHECKING
  if (ncclCommWatchdogThread_.joinable()) {
    ncclCommWatchdogThread_.join();
  }
#endif

  if (onCompletionHookThread_.joinable())
    onCompletionHookThread_.join();

  // Abort communicators after all threads have exited to avoid having the
  // threads dying due to aborted communicator and raising a SIGABRT
  std::string abortReason = c10::str("Process Group destroyed on rank ", rank_);
  abort(abortReason);

  // We need to wait for abort to finish before we can safely shut down
  // heartbeat monitoring thread.
  terminateHeartbeatMonitorThread_.store(true);
  monitorWakeUpCV_.notify_one();
#ifdef ENABLE_NCCL_ERROR_CHECKING
  if (ncclHeartbeatMonitorThread_.joinable()) {
    ncclHeartbeatMonitorThread_.join();
  }
#endif
}

bool ProcessGroupNCCL::dumpDebuggingInfo() {
  // Serialize all calls to this function to avoid corrupting data, but allow
  // multiple calls in one runtime. User is responsible for preserving the
  // output file from an earlier call before a later call overwrites it.
  static std::mutex writeDebugInfoMutex;
  std::lock_guard<std::mutex> lock(writeDebugInfoMutex);
  LOG(ERROR) << logPrefix() << "ProcessGroupNCCL preparing to dump debug info.";
  if (ncclTraceBufferSize_ > 0) {
    // We dump nccl trace into local disk by default and users can register
    // their customized writer by inheriting `DebugInfoWriter` via
    // `registerDebugInfoWriter`.
    auto ncclTrace = dump_nccl_trace();
    DebugInfoWriter& writer = DebugInfoWriter::getWriter(globalRank());
    writer.write(ncclTrace);
    return true;
  }
  return false;
}

void ProcessGroupNCCL::terminateProcess(std::string errMsg) {
  // Logging with `FATAL`, after errMsg printed, it calls `std::abort()`
  // to terminate the program execution.
  LOG(FATAL) << logPrefix() << errMsg;
}

int computeDeltaMS(
    std::chrono::time_point<std::chrono::steady_clock> start,
    std::chrono::time_point<std::chrono::steady_clock> end) {
  return std::chrono::duration_cast<std::chrono::milliseconds>(end - start)
      .count();
}

void ProcessGroupNCCL::heartbeatMonitor() {
  uint64_t heartBeatCounter = 0ULL;
  bool checkTimeoutSignal = (dumpOnTimeout_ && uid_ == 0);
  int heartBeatTimeout = checkTimeoutSignal ? timeoutCheckIntervalMilSec_
                                          : heartbeatTimeoutInSec_ * 1000;
  auto lastTimePollStore = std::chrono::steady_clock::now();
  auto lastTimeHeartBeatCheck = std::chrono::steady_clock::now();
  std::future<bool> asyncDebugDump;
  while (true) {
    // This won't have any lock since this lock is only used here.
    // Please be aware that mutex `monitorMutex_` should not be used
    // somewhere else to avoid the deadlock.
    std::unique_lock<std::mutex> lock(monitorMutex_);
    if (monitorWakeUpCV_.wait_for(
            lock, std::chrono::milliseconds(heartBeatTimeout), [&] {
              return terminateHeartbeatMonitorThread_.load();
            })) {
      // For the normal complete or user interception, monitorWakeUpCV_
      // will get notified, we early return and exit heartbeatMonitor.
      return;
    }
    auto currentTime = std::chrono::steady_clock::now();

    // We put extra functionality in the thread for the default PG (aka, uid_=0)
    // because the signal is same across different PGs. We only need to run
    // once per process to avoid duplicate things performed in too many separate
    // threads. For example, we check a global flag on the TCPStore periodically
    // to see if any PG on any rank observed a timeout and signaled peers to
    // dump debugging info, and we avoid hammering the TCPStore from all PGs on
    // the same rank.
    if (checkTimeoutSignal) {
      // We poll store to see if some ranks have flagged a timeout when
      // we haven't polled for `heartbeat_timeout` seconds and there haven't
      // any work added or removed for `watchdog_timeout` seconds.
      if (computeDeltaMS(lastWorkListUpdateTime_, currentTime) >=
              kWatchdogThreadSleepMillis &&
          computeDeltaMS(lastTimePollStore, currentTime) >=
              timeoutCheckIntervalMilSec_) {
        lastTimePollStore = currentTime;
        if (globalStore_->check({std::string(TIMEOUT_DUMP)})) {
          LOG(ERROR) << "HHH-------H\n\n\n\n";
          auto wakeUpTime = getWakeupTime(waitTimeoutDumpInMilSec_);
          asyncDebugDump = launchAsyncDebugDump();
          waitForDumpOrTimeout(asyncDebugDump, wakeUpTime);
          const auto exitMsg = c10::str(
              logPrefix(),
              "Another rank reported a timeout and signaled a global abort.");
          LOG(ERROR) << exitMsg;
          C10_THROW_ERROR(DistBackendError, exitMsg);
        }
      }
    }

    LOG(ERROR) << checkTimeoutSignal << " DHDHDHDHDH " << computeDeltaMS(lastTimeHeartBeatCheck, currentTime) << "\n\n\n";
    if (!checkTimeoutSignal ||
        computeDeltaMS(lastTimeHeartBeatCheck, currentTime) >=
            heartbeatTimeoutInSec_ * 1000) {
      // Check the heart beat of watchdog thread.
      lastTimeHeartBeatCheck = currentTime;
      auto heartbeat = heartbeat_.load();
      if (heartbeat != heartBeatCounter) {
        heartBeatCounter = heartbeat;
      } else {
        // No heartbeat increase detected and timeout.
        break;
      }
    }
  }

  const auto logMsg = c10::str(
      logPrefix(),
      "Heartbeat monitor timed out! Process will be terminated after dumping debug info.",
      " workMetaList_.size()=",
      workMetaList_.size());
  LOG(ERROR) << logMsg;

  auto& cpp_dumper = get_cpp_trace_dumper();
  if (cpp_dumper.has_value()) {
    LOG(INFO) << "Dumping c++ stacktraces: " << cpp_dumper.value()();
  }

  auto wakeUpTime = getWakeupTime(waitTimeoutDumpInMilSec_);
  // Store debug info to storage if no other thread does it. (By default to
  // local disk)
  asyncDebugDump = launchAsyncDebugDump();

  // There are two possible cases for the watchdog thread exit:
  // Case one: desync report runs quickly, and it follows the step:
  // collective timeout -> desync -> exception handling -> destructors
  // -> set terminateHeartbeatMonitorThread_ -> notify monitorWakeUpCV_.
  // So the code either early returns above or will skip the sleep below.
  // Case two: desync might be slow or get stuck. Or we get stuck in
  // destructors, we will sleep for some time before calling std::abort() to
  // kill the whole process.
  if ((terminateProcessGroup_.load() || collectiveDebugInfoMode_.load()) &&
      !terminateHeartbeatMonitorThread_.load()) {
    // Leave another two mins for desync report generation or process group
    // destroy.
    std::this_thread::sleep_for(std::chrono::seconds(heartbeatTimeoutInSec_));
  }

  // At this point, we either already sleep for another `heartbeatTimeoutInSec_`
  // or the thread has finished. Because we don't want to block the monitor
  // thread, so We mark the thread detach and the dump of debug info becomes
  // "best effort". If the process exit normally, marking it detach also makes
  // sense because we don't really care about dumping the debug info.

  // We already log completion inside the thread, so it may not be necessary to
  // check the return value here.  We mainly use a future so we can exit early
  // if done.
  waitForDumpOrTimeout(asyncDebugDump, wakeUpTime);

  if (!terminateHeartbeatMonitorThread_.load()) {
    // Create a error message reported from MonitorThread, so
    // we throw exception and make the whole process to be killed.
    // TODO(fduwjj): After having a hang debug wiki, we need to update the wiki
    // url here.
    const auto exitMsg = c10::str(
        logPrefix(),
        "ProcessGroupNCCL's watchdog got stuck for ",
        heartbeatTimeoutInSec_,
        " seconds without making progress in monitoring enqueued collectives. ",
        "This typically indicates a NCCL/CUDA API hang blocking the watchdog, ",
        "and could be triggered by another thread holding the GIL inside a ",
        "CUDA api, or other deadlock-prone behaviors.",
        "If you suspect the watchdog is not actually stuck and a longer timeout would help, ",
        "you can either increase the timeout (TORCH_NCCL_HEARTBEAT_TIMEOUT_SEC) to a larger value "
        "or disable the heartbeat monitor (TORCH_NCCL_ENABLE_MONITORING=0)."
        "If either of aforementioned helps, feel free to file an issue to PyTorch about the short timeout "
        "or false positive abort; otherwise, please attempt to debug the hang.");
    terminateProcess(exitMsg);
  }
}

void ProcessGroupNCCL::ncclCommWatchdog() {
  try {
    VLOG(2) << logPrefix() << "NCCL watchdog thread started!";
    if (monitorThreadEnabled_.load()) {
      ncclHeartbeatMonitorThread_ =
          std::thread(&ProcessGroupNCCL::heartbeatMonitor, this);
    }
    watchdogHandler();
    VLOG(2) << logPrefix() << "NCCL watchdog thread terminated normally";
  } catch (std::exception& e) {
    if (std::string(e.what()).find("driver shutting down") !=
        std::string::npos) {
      LOG(INFO)
          << logPrefix()
          << "main process destroyed cuda before watchdog loop exited, terminating watchdog."
          << " (Watchdog caught exception: " << e.what();

    } else {
      // Append error message reported from watchdogHandler
      const auto exitMsg = c10::str(
          logPrefix(),
          "NCCL watchdog thread terminated with exception: ",
          e.what());
      LOG(ERROR) << exitMsg;
      // TODO(whc) clean up the rethrow - why is it stored in a class var and
      // rethrown?
      watchDogException_ =
          std::make_exception_ptr(C10_BUILD_ERROR(DistBackendError, exitMsg));
      std::rethrow_exception(watchDogException_);
    }
  } catch (...) {
    const auto exitMsg = c10::str(
        logPrefix(), "NCCL watchdog thread terminated with exception: unknown");
    LOG(ERROR) << exitMsg;
    watchDogException_ =
        std::make_exception_ptr(C10_BUILD_ERROR(DistBackendError, exitMsg));
    std::rethrow_exception(watchDogException_);
  }
}

void ProcessGroupNCCL::logWorkStart(WorkNCCL& work) {
  if (work.startTraceUpdated_)
    return;

  if (terminateProcessGroup_.load() || storeError_)
    return;

  work.startTraceUpdated_ = true;
  storeError_ = !c10d::traceUpdate(
      store_, traceKeyStart_, work.seq_, opTypeToString(work.opType_));
}

void ProcessGroupNCCL::logWorkEnd(WorkNCCL& work) {
  if (terminateProcessGroup_.load() || storeError_)
    return;

  // In case the start of the work hasn't been logged
  if (!work.startTraceUpdated_) {
    logWorkStart(work);
  }

  storeError_ = !c10d::traceUpdate(
      store_, traceKeyEnd_, work.seq_, opTypeToString(work.opType_));
}

std::string ProcessGroupNCCL::getNCCLWatchdogDebugInfo() {
  return retrieveDesyncReport(store_, "NCCL", rank_, size_);
}

#if defined(__linux__)
struct DumpPipe {
  DumpPipe(int rank) {
    std::string fileStem =
        getCvarString({"TORCH_NCCL_DEBUG_INFO_PIPE_FILE"}, "");
    if (fileStem.empty() ||
        getCvarInt({"TORCH_NCCL_TRACE_BUFFER_SIZE"}, 0) <= 0) {
      return;
    }
    TORCH_CHECK(!fileStem.empty(), "TORCH_NCCL_DEBUG_INFO_TEMP_FILE is empty");
    std::string filename = c10::str(fileStem, rank, ".pipe");
    TORCH_CHECK(
        unlink(filename.c_str()) != -1 || errno == ENOENT,
        "Error removing existing named pipe ",
        filename);
    TORCH_CHECK(
        mkfifo(filename.c_str(), 0666) != -1,
        "Error creating named pipe ",
        filename);
    fd_ = open(filename.c_str(), O_RDONLY | O_NONBLOCK);
    LOG(INFO) << "Pipe file " << filename
              << " has been opened, write to it to trigger NCCL Debug Dump.";
    TORCH_CHECK(fd_ != -1, "Error opening named pipe ", filename);
  }
  bool shouldDump() {
    if (fd_ == -1) {
      return false;
    }
    char buf[128];
    // non-blocking from O_NONBLOCK above.
    // Ignore EINTR because we already will poll this
    // again later.
    ssize_t bytesRead = read(fd_, &buf, 128);
    return bytesRead > 0;
  }
  ~DumpPipe() {
    if (fd_ != -1) {
      close(fd_);
    }
  }

 private:
  int fd_ = -1;
};
#else
struct DumpPipe {
  DumpPipe(int rank) {}
  bool shouldDump() {
    return false;
  }
};
#endif

std::string ProcessGroupNCCL::createLogPrefix() const {
  return c10::str("[PG ", uid_, " Rank ", rank_, "] ");
}

const std::string& ProcessGroupNCCL::logPrefix() const {
  return logPrefix_;
}

const int& ProcessGroupNCCL::globalRank() const {
  static int globalRank = rank_;
  return globalRank;
}

void ProcessGroupNCCL::watchdogHandler() {
  bool done = false;
  lastWorkListUpdateTime_ = std::chrono::steady_clock::now();
  c10::optional<std::future<bool>> optAsyncDebugDump;

  std::list<ProcessGroupNCCL::WorkNCCL> completedWorkList;

  c10::optional<DumpPipe> dumpPipe = c10::nullopt;
  if (uid_ == 0) {
    // DumpPipe is one per-trainer process, and its convenient to name them
    // after 'global' ranks in the system, So we assume processgroup (uid)==0 is
    // the global PG and has globally unique rank ids across trainers.
    dumpPipe.emplace(rank_);
  }
  while (!done || !terminateProcessGroup_.load()) {
    std::unique_lock<std::mutex> lock(workMetaListMutex_);
    // We busy-poll the work vector every kWatchdogThreadSleepMillis
    // milliseconds as long as the atomic is True.
    workMetaListCV_.wait_for(
        lock,
        std::chrono::milliseconds(kWatchdogThreadSleepMillis),
        [&]() -> bool { return terminateProcessGroup_.load(); });
    // Bump up heart beat by one.
    heartbeat_++;

<<<<<<< HEAD
=======
    // Assuming that we always init a process group containing all ranks,
    // we only use the watchdog thread to listen for the global signal to dump
    // and abort. We poll store to see if some ranks have flagged a timeout when
    // we haven't polled for `heartbeat_timeout` seconds and there haven't
    // any work added or removed for `watchdog_timeout` seconds.
    if (dumpOnTimeout_ && uid_ == 0) {
      auto currentTime = std::chrono::steady_clock::now();
      auto timeSinceLastWorkListUpdate =
          std::chrono::duration_cast<std::chrono::milliseconds>(
              (currentTime - lastWorkListUpdateTime_))
              .count();
      auto timeSinceLastPollStore =
          std::chrono::duration_cast<std::chrono::milliseconds>(
              (currentTime - lastTimePollStore))
              .count();
      if (timeSinceLastWorkListUpdate >= kWatchdogThreadSleepMillis &&
          timeSinceLastPollStore >= coordDumpCheckIntervalMilSec_) {
        lastTimePollStore = currentTime;
        if (globalStore_->check({std::string(TIMEOUT_DUMP)}) &&
            !optAsyncDebugDump) {
          auto wakeUpTime = getWakeupTime(waitTimeoutDumpInMilSec_);
          optAsyncDebugDump = launchAsyncDebugDump();
          waitForDumpOrTimeout(*optAsyncDebugDump, wakeUpTime);
          const auto exitMsg = c10::str(
              logPrefix(),
              "Another rank reported a timeout and signaled a global abort.");
          LOG(ERROR) << exitMsg;
          C10_THROW_ERROR(DistBackendError, exitMsg);
        }
      }
    }

>>>>>>> 6a663432
    for (auto it = workMetaList_.begin(); it != workMetaList_.end();
         /* no increment */) {
      auto& work = *it;
      work.checkAndSetException();
      bool timedOut = work.checkTimeout();

      // If work hits an exception (either an error or timeout)
      if (work.exception()) {
        if (SHOULD_CLEAN_UP(asyncErrorHandling_)) {
          // Abort work and corresponding communicators
          work.abort();
          // PG level abort, which would abort all other communicators on this
          // rank
          abort();
        }

        // Report desync state in case of timeout
        if (timedOut) {
          try {
            if (desyncDebug_ || dumpOnTimeout_) {
              // Set shutdown mode, so the heartbeat monitor thread will not
              // abort process immediately.
              LOG(ERROR) << "Before HHHH\n\n\n\n";
              collectiveDebugInfoMode_.store(true);
              std::vector<uint8_t> vec(1);
              globalStore_->set(std::string(TIMEOUT_DUMP), vec);
              LOG(ERROR) << "Set HHHH\n\n\n\n";
            }

            auto wakeUpTime = getWakeupTime(waitTimeoutDumpInMilSec_);
            if (dumpOnTimeout_ && !optAsyncDebugDump) {
              // Store debug info to storage. (By default to local disk)
              optAsyncDebugDump = launchAsyncDebugDump();
            }

            if (desyncDebug_) {
              auto desyncMsg = getNCCLWatchdogDebugInfo();
              LOG(ERROR) << logPrefix() << desyncMsg;
            }

            if (dumpOnTimeout_) {
              // Store debug info to storage. (By default to local disk)
              waitForDumpOrTimeout(*optAsyncDebugDump, wakeUpTime);
            }

          } catch (const std::exception& e) {
            LOG(ERROR) << logPrefix()
                       << "Failed to retrieve TORCH_NCCL_DESYNC_DEBUG report. "
                       << " Please file an issue. Error: " << e.what();
          } catch (...) {
            LOG(ERROR)
                << logPrefix()
                << "Failed to rerieve TORCH_NCCL_DESYNC_DEBUG report with unknown error."
                << " Please file an issue.";
          }
        }
        // Throw exception
        work.handleException(asyncErrorHandling_);
      }

      // Work status logging for desync debug
      if (desyncDebug_) {
        if (work.isStarted()) {
          logWorkStart(work);
        }
        if (work.isCompleted()) {
          logWorkEnd(work);
        }
      }

      // Clean up completed work
      if (work.isCompleted()) {
        NCCLTraceBuffer::get()->retire_id(work.trace_id_);
        if (onCompletionHook_) {
          // Move Work object to completedWorkList_ to be consumed by the hook
          // thread
          {
            const std::lock_guard<std::mutex> lock(completedWorkListMutex_);
            completedWorkList_.splice(
                completedWorkList_.end(), workMetaList_, it++);
          }
          completedWorkListCV_.notify_one();
        } else {
          it = workMetaList_.erase(it);
          lastWorkListUpdateTime_ = std::chrono::steady_clock::now();
        }
        at::cuda::CUDAGraph::dec_pending_event_queries();
      } else {
        // Increment the iterator if the current WorkNCCL object is not
        // completed.
        ++it;
      }
    }
    // process a request to dump the trace. only PG uid 0 will respond to dump
    // requests, but this is fine since all PG's feed into the same flight
    // recorder and dump.
    if (dumpPipe.has_value() && dumpPipe->shouldDump()) {
      launchAsyncDebugDump();
    }
    done = workMetaList_.empty();
  }
}

void ProcessGroupNCCL::runHookLoop() {
  bool done = false;
  while (!done || !terminateProcessGroup_.load()) {
    std::unique_lock<std::mutex> lock(completedWorkListMutex_);
    // We busy-poll the work vector every kWatchdogThreadSleepMillis
    // milliseconds as long as the atomic is True.
    completedWorkListCV_.wait_for(
        lock,
        std::chrono::milliseconds(kWatchdogThreadSleepMillis),
        [&]() -> bool {
          return !completedWorkList_.empty() || terminateProcessGroup_.load();
        });

    try {
      for (auto it = completedWorkList_.begin(); it != completedWorkList_.end();
           /* no increment */) {
        const WorkNCCL& work = *it;
        // Hook might grab GIL, unlock first to prevent deadlock
        lock.unlock();

        auto timeStarted =
            std::chrono::system_clock::now() +
            std::chrono::duration_cast<std::chrono::system_clock::duration>(
                work.workStartTime_ - std::chrono::steady_clock::now());
        onCompletionHook_(std::make_shared<WorkInfo>(
            work.retrieveOpType(), // OpType
            timeStarted, // timeStarted
            std::chrono::system_clock::now(), // timeFinished
            std::chrono::duration<float, std::milli>(
                work.getDuration()) // activeDuration
            ));

        lock.lock();
        it = completedWorkList_.erase(it);
      }
    } catch (std::exception& e) {
      if (std::string(e.what()).find("driver shutting down") !=
          std::string::npos) {
        LOG(INFO)
            << logPrefix()
            << "main process destroyed cuda before runHookLoop exited, terminating runHookLoop."
            << " (runHookLoop caught exception: " << e.what();

      } else {
        // PythonOnCompletionHook has already extracted Python exception message
        // and wrapped it with a cpp one. So we no longer need to acquire GIL
        // here.
        const auto errorStr = c10::str(
            "Caught exception on rank ",
            rank_,
            " while running onCompletion hook for ProcessGroupNCCL: ",
            e.what(),
            ". Aborting all communicators.");

        // No need to call abort() on WorkNCCL here as that collective has
        // already finished successfully at this point. We just need to abort
        // the process Abort all NCCL Communicators on this ProcessGroupNCCL
        // instance.
        abort(errorStr);
      }
    }

    // Lock is still acquired at this point
    done = completedWorkList_.empty();
  }
}

std::exception_ptr ProcessGroupNCCL::WorkNCCL::checkForNCCLErrors(
    const std::vector<std::shared_ptr<NCCLComm>>& ncclComms) const {
  return checkForNCCLErrorsInternal(ncclComms);
}

std::exception_ptr ProcessGroupNCCL::checkForNCCLErrors(
    const std::vector<std::shared_ptr<NCCLComm>>& ncclComms) {
  return checkForNCCLErrorsInternal(ncclComms);
}

std::exception_ptr ProcessGroupNCCL::checkForNCCLErrorsInternal(
    const std::vector<std::shared_ptr<NCCLComm>>& ncclComms) {
  for (const auto& ncclComm : ncclComms) {
    // Prioritize commFailureReason over checkForNcclError() result if
    // commFailureReason is set.
    auto commFailureReason = ncclComm->getNcclCommFailureReason();
    if (commFailureReason != c10::nullopt) {
      return std::make_exception_ptr(C10_BUILD_ERROR(
          DistBackendError,
          c10::str(
              "NCCL communicator encountered error set by ProcessGroupNCCL: ",
              *commFailureReason)));
    }
    ncclResult_t ncclAsyncErr = ncclComm->checkForNcclError();
    if (ncclAsyncErr != ncclSuccess) {
      return std::make_exception_ptr(C10_BUILD_ERROR(
          DistBackendError,
          "NCCL error: " + ncclGetErrorWithVersion(ncclAsyncErr) + "\n" +
              getNcclErrorDetailStr(ncclAsyncErr)));
    }
  }

  return nullptr;
}

void ProcessGroupNCCL::broadcastUniqueNCCLID(
    ncclUniqueId* ncclID,
    bool isSingleP2POp,
    const std::string& p2pKey,
    int p2pRank) {
  // For collective operations:
  // For every NCCL communicator that we create we need to broadcast
  // a unique ID from rank 0 to all other ranks. This broadcast is
  // done by rank 0 setting a key in the store and all other ranks
  // retrieving the contents of that key. A single process group
  // may create multiple NCCL communicators, so we use a sequence
  // number to differentiate between them.
  // For single point-to-point operations:
  // The sequence number will only be increased on 2 out of all the
  // processes in a Process Group. So all following collective
  // operations will see different sequence numbers which will cause
  // runtime errors. To avoid that, use the src:target pair instead
  // of sequence number for p2p communications.

  std::string storeKey;
  if (!isSingleP2POp) {
    storeKey = std::to_string(ncclCommCounter_++);
  } else {
    storeKey = p2pKey;
  }
  if (rank_ == 0 || (isSingleP2POp && p2pRank == 0)) {
    auto vec = std::vector<uint8_t>(
        reinterpret_cast<uint8_t*>(ncclID),
        reinterpret_cast<uint8_t*>(ncclID) + NCCL_UNIQUE_ID_BYTES);
    store_->set(storeKey, vec);
  } else {
    try {
      auto vec = store_->get(storeKey);
      TORCH_CHECK_WITH(
          DistBackendError,
          vec.size() == NCCL_UNIQUE_ID_BYTES,
          "Invalid size for ncclUniqueId");
      std::memcpy(ncclID, vec.data(), vec.size());
    } catch (const std::exception& e) {
      std::string exceptionMsg = c10::str(
          "[",
          rank_,
          "] is setting up NCCL communicator and "
          "retrieving ncclUniqueId from [0] via c10d key-value store by key '",
          storeKey,
          "', but store->get('",
          storeKey,
          "') got error: ");
      C10_THROW_ERROR(
          DistBackendError,
          exceptionMsg + e.what() +
              ". This may indicate a possible application crash on rank 0 or a network set up issue.");
    } catch (...) {
      C10_THROW_ERROR(
          DistBackendError,
          c10::str(
              "Unknown exception while [",
              rank_,
              "] is setting up NCCL communicator and "
              "retrieving ncclUniqueId from [0] via c10d key-value store by key '",
              storeKey,
              "'",
              ". This may indicate a possible application crash on rank 0 or a network set up issue."));
    }
  }
}

void ProcessGroupNCCL::destroyNCCLComms(const std::string& devNCCLCommMapKey) {
  std::lock_guard<std::mutex> lock(mutex_);
  if (devNCCLCommMap_.find(devNCCLCommMapKey) == devNCCLCommMap_.end()) {
    TORCH_INTERNAL_ASSERT(
        false,
        "Expected to find key ",
        devNCCLCommMapKey,
        " in NCCL communicator map.");
  }
  std::vector<std::shared_ptr<NCCLComm>>& ncclComms =
      devNCCLCommMap_[devNCCLCommMapKey];
  // Loop through communicators and call ncclCommAbort.
  for (const auto& comm : ncclComms) {
    // ncclCommDestroy(comm->getNcclComm()) results in segfault when PG is being
    // destroyed, so using ncclCommAbort here.
    comm->ncclCommAbort();
  }
  // Remove communicators from the cache.
  devNCCLCommMap_.erase(devNCCLCommMapKey);
  // Clear used device indices.
  usedDeviceIdxs_.clear();

  ncclCommDevIdxMapMutex.lock();
  for (const auto& comm : ncclComms) {
    ncclCommDevIdxMap.erase(comm);
  }
  ncclCommDevIdxMapMutex.unlock();
}

std::vector<std::shared_ptr<NCCLComm>>& ProcessGroupNCCL::getNCCLComm(
    const std::string& devicesKey,
    const std::vector<at::Device>& devices,
    OpType opType,
    int p2pRank,
    bool isSendRecvSelf) {
  // Sanity check
  if (devicesKey.empty()) {
    C10_THROW_ERROR(
        DistBackendError,
        "Not able to create/get the NCCL Communicator since "
        "the GPU devices are not known");
  }
  if (bound_device_id_) {
    for (const auto& device : devices) {
      if (*bound_device_id_ != device) {
        LOG(ERROR) << logPrefix() << "Tensor found on device " << device
                   << " but backend constrained to " << *bound_device_id_;
        C10_THROW_ERROR(
            DistBackendError,
            "Attempt to perform collective on tensor not on device passed to init_process_group");
      }
    }
  }

  for (auto& device : devices) {
    usedDeviceIdxs_.insert(device.index());
  }

  {
    std::lock_guard<std::mutex> lock(mutex_);
    if (devNCCLCommMap_.find(devicesKey) != devNCCLCommMap_.end()) {
      // Reuse the cached communicator if there is one.
      return devNCCLCommMap_[devicesKey];
    }
  }

  // NCCL communicator not cached, create a new entry
  std::vector<std::shared_ptr<NCCLComm>> ncclComms;
  ncclComms.resize(devices.size());

  // Create the unique NCCL ID and broadcast it
  ncclUniqueId ncclID;

  // For batch_isend_irecv, ncclGroupStart() would be called upfront
  bool batchP2P = ncclActiveGroupCounter_ > 0;
  bool singleP2POp = isP2POp(opType, batchP2P);
  // For point-to-point communication, lower rank of the two will get unique id.
  if (rank_ == 0 || (singleP2POp && p2pRank == 0)) {
    C10D_NCCL_CHECK(ncclGetUniqueId(&ncclID), c10::nullopt);
  }

  // For point-to-point communication on the same process, don't need broadcast.
  if (!isSendRecvSelf) {
    // Broadcast so that each process can have a unique NCCL ID
    broadcastUniqueNCCLID(&ncclID, singleP2POp, devicesKey, p2pRank);
  }

  at::cuda::OptionalCUDAGuard gpuGuard;

  std::vector<at::cuda::CUDAStream> streamVal;
  streamVal.reserve(devices.size());

  // [Group Start/End Note] This is used to ensure that nccl communicator will
  // be created before communication primitives are called. Let's look at this
  // example: Using the batch_isend_irecv to send a tensor to a target process.
  // On the sender side, the corresponding underlying NCCL calls will look like
  //   ncclGroupStart() // This is in batch_isend_irecv
  //   ncclGroupStart() // This is [Note 1]
  //   ncclCommInitRank() // Inside NCCLComm::create
  //   ncclSend()
  //   ncclGroupEnd() // This is [Note 2]
  //   ncclGroupEnd() // This is in batch_isend_irecv
  // With this pattern, the nccl communicator will be created in the last
  // ncclGroupEnd which means when ncclSend is processed, the passed
  // communicator argument is NULL which will lead to runtime error. So we need
  // to "close" all active nccl groups to ensure nccl communicator is actually
  // created before encountering any communication calls. This is why we need
  // the following for loop.
  for (const auto i : c10::irange(ncclActiveGroupCounter_)) {
    (void)i;
    // comms have not been initiated yet, so can only check in blocking-way
    C10D_NCCL_CHECK(ncclGroupEnd(), c10::nullopt);
  }

  // [Note 1] Create the NCCL communicators for each GPU
  C10D_NCCL_CHECK(ncclGroupStart(), c10::nullopt);

  for (const auto i : c10::irange(devices.size())) {
    // GPU world size and GPU rank
    int numRanks, rank;

    if (!singleP2POp) {
      // Collective, all-to-all, or batch P2P
      numRanks = getSize() * devices.size();
      rank = getRank() * devices.size() + i;
    } else if (isSendRecvSelf) {
      // Same process send and recv.
      numRanks = 1;
      rank = 0;
    } else {
      // For single point-to-point operation, there are only 2 processes
      // involved so the GPU rank is either 0 or 1.
      numRanks = 2;
      rank = p2pRank;
    }
    // Get the device index
    int deviceIndex = devices[i].index();

    gpuGuard.set_index(deviceIndex);
#ifdef NCCL_HAS_COMM_SPLIT
    if (options_->split_from) {
      TORCH_CHECK(
          options_->split_color != 0,
          "Must specify a non-zero color when splitting");
      // Find a valid, healthy communicator to split from if possible.
      std::lock_guard<std::mutex> lock(options_->split_from->mutex_);
      auto& other_comms = options_->split_from->devNCCLCommMap_;
      auto dit = other_comms.find(devicesKey);
      if (dit != other_comms.end() && !dit->second.empty()) {
        TORCH_INTERNAL_ASSERT(
            dit->second.size() == ncclComms.size(),
            "split_from->devNCCLCommMap_ should be empty or the same size as ncclComms!");
        if (dit->second[i] && !dit->second[i]->isAborted()) {
          ncclComms[i] = NCCLComm::split(
              dit->second[i].get(),
              options_->split_color,
              rank,
              options_->config);
        }
      }
    }
#endif

    // To simplify conditioonal nesting, just create the ncclComms[i]
    // entry if it hasn't been yet rather than untangling the
    // conditions that might have resulted in a split above.
    if (!ncclComms[i]) {
#ifdef NCCL_HAS_COMM_NONBLOCKING
      ncclComms[i] = NCCLComm::create(numRanks, rank, ncclID, options_->config);
#else
      ncclComms[i] = NCCLComm::create(numRanks, rank, ncclID);
#endif
    }

    // Creates the NCCL streams
    streamVal.push_back(
        at::cuda::getStreamFromPool(options_->is_high_priority_stream));
  }

  {
    std::lock_guard<std::mutex> lock(mutex_);
    inInitializationCommMap_.emplace(devicesKey, ncclComms);
  }

  // [Note 2 ]
#ifndef NCCL_HAS_COMM_NONBLOCKING
  C10D_NCCL_CHECK(ncclGroupEnd(), c10::nullopt);
#else
  if (!nccl_use_nonblocking()) {
    C10D_NCCL_CHECK(ncclGroupEnd(), c10::nullopt);
  } else {
    C10D_NCCL_CHECK_TIMEOUT_GROUPEND(ncclGroupEnd(), ncclComms, c10::nullopt);
  }
#endif

  // At this point NCCL should have been initialized, hence we can accurately
  // get the env value even if NCCL sets it by reading from nccl.conf file
  if (getRank() == 0) {
    LOG(INFO) << logPrefix()
              << "NCCL_DEBUG: " << getCvarString({"NCCL_DEBUG"}, "N/A");
  }

  // See [Group Start/End Note]
  for (const auto i : c10::irange(ncclActiveGroupCounter_)) {
    (void)i;
    C10D_NCCL_CHECK(ncclGroupStart(), c10::nullopt);
  }

  ncclStreams_.emplace(devicesKey, std::move(streamVal));

  // Note: these events are created with the (default) cudaEventDisableTiming
  // flag This flag provides the best performance when used with
  // cudaStreamWaitEvent() and cudaEventQuery(). Since we here don't measure the
  // performance using cudaEvent, this should be set.
  ncclEvents_.emplace(
      std::piecewise_construct,
      std::make_tuple(devicesKey),
      std::make_tuple(devices.size()));

  // Record the communicators based on ncclUniqueId.
  ncclIdToCommMap_.emplace(buildNcclUniqueIdStr(ncclID), ncclComms);

  // Move the NCCL resource to cache
  auto it = inInitializationCommMap_.find(devicesKey);
  // A previous thread could've already removed devicesKey from
  // inInitializationCommMap_ and added it to devNCCLCommMap_
  if (it != inInitializationCommMap_.end()) {
    devNCCLCommMap_.emplace(devicesKey, std::move(it->second));
    inInitializationCommMap_.erase(devicesKey);

    // Now ncclComms are fully initialized.
    // Register all active CUDA memory segments in cache allocator to
    // the new NCCL communicators
    if (useTensorRegisterAllocatorHook_) {
      auto snapshot = c10::cuda::CUDACachingAllocator::snapshot();
      // Register the segment to a new NCCL communicator if on the same device
      for (const auto& segmentInfo : snapshot.segments) {
        for (const auto i : c10::irange(devices.size())) {
          if (segmentInfo.device != devices[i].index())
            continue;
          ncclComms[i]->registerSegment(
              reinterpret_cast<void*>(segmentInfo.address),
              segmentInfo.total_size);
        }
      }

      // Record the mapping between ncclComm and device index so that later
      // register hook can register a newly allocated segment to communicators
      // on the same device.
      // NOTE: we need remove the communicator from this map when it is
      // destroyed, otherwise may register onto an invalid communicator.
      ncclCommDevIdxMapMutex.lock();
      for (const auto i : c10::irange(devices.size())) {
        ncclCommDevIdxMap.emplace(ncclComms[i], devices[i].index());
      }
      ncclCommDevIdxMapMutex.unlock();
    }
  }

  it = devNCCLCommMap_.find(devicesKey);
  TORCH_INTERNAL_ASSERT(
      it != devNCCLCommMap_.end(), "Communicators not populated in cache!");

  return it->second;
}

uint64_t ProcessGroupNCCL::getCommSplitCounter() const {
  uint64_t ret = 0;
  for (const auto& i : ncclIdToCommMap_) {
    for (const auto& j : i.second) {
      ret += j->getCommSplitCounter();
    }
  }
  return ret;
}

namespace {

// Check validity of tensor
void check_gpu_single_tensor(
    const at::Tensor& tensor,
    const bool p2p = false // whether operation is a P2P operation
) {
  if (!tensor.is_cuda() || tensor.is_sparse()) {
    C10_THROW_ERROR(ValueError, "Tensors must be CUDA and dense");
  }
  // Skip the following requirements for P2P operations
  if (!tensor.is_contiguous(tensor.suggest_memory_format())) {
    if (p2p) {
      TORCH_WARN_ONCE(
          "Detected non-contiguous tensor in P2P operations. It is user "
          "responsibility to guarantee that source and destination tensors have "
          "the same contiguity format.");
    } else {
      C10_THROW_ERROR(ValueError, "Tensors must be contiguous");
    }
  }
}

// Checks that all `tensors' have the same type and shape and reside on distinct
// GPUs.
// TODO: test_c10d_nccl.py should consider adding tests for the error conditions
// here, ie, that deliberately pass invalid tensors and check the right
// exception is thrown.
void check_gpu_tensors_different_devices(
    const std::vector<at::Tensor>& tensors,
    const bool p2p = false // whether operation is a P2P operation
) {
  if (tensors.size() == 0) {
    C10_THROW_ERROR(ValueError, "Tensor list must be nonempty");
  }
  if (tensors.size() > static_cast<size_t>(at::cuda::getNumGPUs())) {
    C10_THROW_ERROR(
        ValueError,
        "Tensor list mustn't be larger than the number of available GPUs");
  }

  const auto& first = tensors.front();

  // Set for ensuring that tensors are on separate devices.
  std::unordered_set<decltype(first.get_device())> usedDevices;
  usedDevices.reserve(tensors.size());

  for (const auto& t : tensors) {
    if (!t.is_cuda() || t.is_sparse()) {
      C10_THROW_ERROR(ValueError, "Tensors must be CUDA and dense");
    }
    if (t.scalar_type() != first.scalar_type()) {
      C10_THROW_ERROR(TypeError, "Tensors must have identical type");
    }
    if (t.sizes() != first.sizes()) {
      C10_THROW_ERROR(ValueError, "Tensors must have identical size");
    }
    if (t.strides() != first.strides()) {
      C10_THROW_ERROR(ValueError, "Tensors must have identical strides");
    }
    // Skip the following requirements for P2P operations
    if (!t.is_contiguous(t.suggest_memory_format())) {
      if (p2p) {
        TORCH_WARN_ONCE(
            "Detected non-contiguous tensor in P2P operations. It is user "
            "responsibility to guarantee that source and destination tensors have "
            "the same contiguity format.");
      } else {
        C10_THROW_ERROR(ValueError, "Tensors must be contiguous");
      }
    }
    const auto inserted = usedDevices.insert(t.get_device()).second;
    if (!inserted) {
      C10_THROW_ERROR(ValueError, "Tensors must be on distinct GPU devices");
    }
  }
}

// Checks that all `tensors' have the same type and shape and reside on the same
// GPU.
// TODO: test_c10d_nccl.py should consider adding tests for the error conditions
// here, ie, that deliberately pass invalid tensors and check the right
// exception is thrown. The "Expected list of tensors on the same device"
// condition may be a challenge because the test would need to pass tensors on
// different devices in the same process.
int64_t check_gpu_tensors_same_device(const std::vector<at::Tensor>& tensors) {
  if (tensors.size() == 0) {
    C10_THROW_ERROR(ValueError, "Tensor list must be nonempty");
  }

  const auto& first = tensors.front();

  int64_t total_numel = 0;
  for (const auto& t : tensors) {
    if (!t.is_cuda() || t.is_sparse()) {
      C10_THROW_ERROR(ValueError, "Tensors must be CUDA and dense");
    }
    if (t.scalar_type() != first.scalar_type()) {
      C10_THROW_ERROR(TypeError, "Tensors must have identical type");
    }
    if (!t.is_non_overlapping_and_dense()) {
      C10_THROW_ERROR(ValueError, "Tensors must be non-overlapping and dense");
    }
    // If we're in this function, the user called a _coalesced collective
    // on a set of tensors with potentially different sizes and strides.
    // Therefore, we don't check for matching sizes and strides,
    // but we do double-check tensors are on the same device.
    TORCH_CHECK_WITH(
        ValueError,
        t.get_device() == tensors[0].get_device(),
        "Expected list of tensors on the same device");
    total_numel += t.numel();
  }

  return total_numel;
}

bool check_same_size(const std::vector<at::Tensor>& input_tensors) {
  for (const auto& input_tensor : input_tensors) {
    if (!input_tensors[0].is_same_size(input_tensor)) {
      return false;
    }
  }
  return true;
}

// Flatten each list in `tensor_lists' for a gather or scatter operation, and
// ensure compatibility with the corresponding tensor in `other'.
std::vector<at::Tensor> flatten_for_scatter_gather(
    std::vector<std::vector<at::Tensor>>& tensor_lists,
    std::vector<at::Tensor>& other,
    size_t world_size) {
  if (tensor_lists.size() != other.size()) {
    C10_THROW_ERROR(
        ValueError,
        "Tensor list operands to scatter/gather must have the same length");
  }
  const auto num_devices = tensor_lists.size();

  std::vector<at::Tensor> flattened;
  flattened.resize(num_devices);

  for (const auto i : c10::irange(size_t{}, num_devices)) {
    if (tensor_lists[i].size() != world_size * num_devices) {
      C10_THROW_ERROR(
          ValueError,
          c10::str(
              "Tensor list input to scatter/gather must match number of collective participants ",
              "but got ",
              tensor_lists[i].size(),
              " inputs",
              " with world_size ",
              world_size,
              " and ",
              num_devices,
              " devices."));
    }

    // Only check device match for the first tensor in the list; the call to
    // newLikeFlat() below will check the rest.
    if (tensor_lists[i].front().get_device() != other[i].get_device()) {
      C10_THROW_ERROR(
          ValueError,
          "Corresponding input/output tensors to scatter/gather must all reside"
          " on the same device");
    }

    for (const auto& t : tensor_lists[i]) {
      if (t.numel() != other[i].numel()) {
        C10_THROW_ERROR(
            ValueError,
            "All tensor operands to scatter/gather must have the same number of elements");
      }
    }
    // Flatten the tensors (from all ranks) into a single big tensor.
    flattened[i] = newLikeFlat(tensor_lists, i);
  }
  return flattened;
}

} // namespace

c10::intrusive_ptr<ProcessGroupNCCL::WorkNCCL> ProcessGroupNCCL::initWork(
    std::vector<at::Device> devices,
    int rank,
    OpType opType,
    const char* profilingTitle,
    const std::vector<at::Tensor>& inputs,
    const std::vector<at::Tensor>& outputs) {
  auto r = c10::make_intrusive<ProcessGroupNCCL::WorkNCCL>(
      devices,
      rank,
      opType,
      seq_,
      profilingTitle,
      profilingTitle != nullptr ? c10::optional<std::vector<at::Tensor>>(inputs)
                                : c10::nullopt,
      desyncDebug_,
      enableTiming_.load(),
      dist_debug_level_);
  r->trace_id_ = NCCLTraceBuffer::get()->record(
      uid_,
      seq_,
      profilingTitle,
      inputs,
      outputs,
      r->ncclStartEvents_.get(),
      r->ncclEndEvents_.get());
  return r;
}

std::vector<at::Tensor> ProcessGroupNCCL::WorkNCCL::result() {
  return *outputs_;
}

c10::intrusive_ptr<c10::ivalue::Future> ProcessGroupNCCL::WorkNCCL::
    getFuture() {
  return future_;
}

float ProcessGroupNCCL::WorkNCCL::getDuration() const {
  TORCH_CHECK(timingEnabled_, "getDuration only works if timing was enabled")
  TORCH_CHECK(
      ncclStartEvents_->size() == 1,
      "getDuration only works for single device per ProcessGroup.");
  TORCH_CHECK(
      ncclEndEvents_->size() == 1,
      "getDuration only works for single device per ProcessGroup.");
  TORCH_CHECK(
      (*ncclEndEvents_)[0].query(),
      "getDuration can only be called after work is succeeded.")
  return (*ncclStartEvents_)[0].elapsed_time((*ncclEndEvents_)[0]);
}
uint64_t ProcessGroupNCCL::WorkNCCL::getSequencenumber() const {
  return seq_;
}

void ProcessGroupNCCL::workEnqueue(
    c10::intrusive_ptr<ProcessGroupNCCL::WorkNCCL> work) {
  if (!terminateProcessGroup_.load()) {
    std::lock_guard<std::mutex> lock(workMetaListMutex_);
    // Avoid view tensors to be processed in cleanup thread.
    // View tensors' destruction invokes autograd_meta, which
    // needs to be destructed in user thread. Otherwise will
    // get deadlock. Here we enqueue work without outputs_.
    workMetaList_.emplace_back(*work);
    lastWorkListUpdateTime_ = std::chrono::steady_clock::now();
  }
}

ProcessGroupNCCL::Options::Options(bool is_high_priority_stream)
    : Backend::Options(NCCL_BACKEND_NAME, kProcessGroupNCCLDefaultTimeout),
      is_high_priority_stream(is_high_priority_stream) {}

static constexpr int CoalActive = 0x01, CoalColl = 0x02, CoalP2P = 0x04;

void ProcessGroupNCCL::startCoalescing() {
  coalescedDevices_.clear();
  coalescedComms_.clear();
  coalescing_state_ |= CoalActive;
  groupStart();
}

c10::intrusive_ptr<Work> ProcessGroupNCCL::endCoalescing() {
  if (!nccl_use_nonblocking() ||
      coalescedComms_.size() == 0) { // There is no actual work being coalesced
    groupEnd();
  } else {
    // `coalescedComms_` should have same set of comms across collectives
    auto comms = coalescedComms_[0];
    groupEndNonblocking(comms);
  }

  coalescing_state_ = 0;

  if (coalescedDevices_.size() == 0) {
    // There is no actual work being coalesced
    return nullptr;
  }

  // `coalescedDevices_` should have same set of devices across collectives
  auto devices = coalescedDevices_[0];

  // Create Work object
  auto work = initWork(devices, rank_, OpType::COALESCED, "nccl:coalesced");

  // Record stream event
  // `getKeyFromDevices` is how we get keys for both collectives and batch P2P
  const auto key = getKeyFromDevices(devices);
  auto& ncclStreams = ncclStreams_[key];
  // TODO(eqy): is this still necessary if avoidRecordStreams_ is set?
  for (const auto i : c10::irange(devices.size())) {
    auto& devEvent = (*work->ncclEndEvents_)[i];
    devEvent.record(ncclStreams[i]);
  }

  // Set appropriate work parameters.
  work->blockingWait_ = blockingWait_;
  work->avoidRecordStreams_ = avoidRecordStreams_;
  work->opTimeout_ = options_->timeout;
  work->store_ = store_;
  if (avoidRecordStreams_) {
    // other functions expect an initialized ptr if avoidRecordStreams_ is set
    work->stashed_for_allocator_safety_ =
        std::make_shared<std::vector<at::Tensor>>();
  }
  c10::cuda::CaptureStatus capture_status =
      c10::cuda::currentStreamCaptureStatusMayInitCtx();

  if ((coalescing_state_ & CoalColl) &&
      capture_status == c10::cuda::CaptureStatus::None) {
    workEnqueue(work);
    // TODO: it seems we never enqueue work for single send/recv or batch P2P,
    // see the `pointToPoint` function. This should be fixed. Otherwise, we risk
    // not being able to abort hanged P2P ops.
  }

  return work;
}

template <typename Fn, typename PreProcess, typename PostProcess>
c10::intrusive_ptr<Work> ProcessGroupNCCL::collective(
    std::vector<at::Tensor>& inputs,
    std::vector<at::Tensor>& outputs,
    Fn fn,
    PreProcess pre,
    PostProcess post,
    OpType opType,
    const char* profilingTitle,
    bool avoidRecordStreams) {
  // Environment setting by the user may add onto collective call's option
  avoidRecordStreams |= avoidRecordStreams_;
  c10::cuda::CaptureStatus capture_status =
      c10::cuda::currentStreamCaptureStatusMayInitCtx();
  errorIfCapturingNonCapturableNCCL(capture_status);

  // Bump collective counter
  seq_++;

  // Currently, the API permits one scenario where inputs.size() and
  // outputs.size() are > 0.
  // 1. If the call was a _coalesced call, all inputs must be on the same
  // device.
  //    The group of nccl calls applies the collective separately to each input,
  //    but the group as a whole should be efficient, and might even execute as
  //    a single fused kernel.
  const auto devices = getDeviceList(inputs);
  const bool inputs_same_dev = (devices.size() == 1);
  const auto key = getKeyFromDevices(devices);
  auto& ncclComms = getNCCLComm(key, devices, opType);

  if (coalescing_state_ & CoalActive) {
    coalescing_state_ |= CoalColl;
    coalescedDevices_.push_back(devices);
    coalescedComms_.push_back(ncclComms);
  }

  // Used many times below, so we stash the unordered_map lookup
  auto& ncclStreams = ncclStreams_[key];

  // First let NCCL streams wait for input tensors allocation streams
  syncStreams(devices, ncclEvents_[key], ncclStreams);

  // Work itself will create the CUDA events on all GPUs of tensors
  bool can_profile = outputs.size() == 1;

  auto work = initWork(
      devices,
      rank_,
      opType,
      can_profile ? profilingTitle : nullptr,
      inputs,
      outputs);

  // Store references to outputs to be used by WorkNCCL::result and operator<<.
  work->outputs_ = std::make_shared<std::vector<at::Tensor>>(outputs);

  if (avoidRecordStreams) {
    work->stashed_for_allocator_safety_ =
        std::make_shared<std::vector<at::Tensor>>(inputs);
  }

  at::cuda::OptionalCUDAGuard gpuGuard;

  // Start event should only be recorded before the ncclGroupStart()
  if (work->timingEnabled_) {
    for (const auto i : c10::irange(devices.size())) {
      at::cuda::CUDAStream& ncclStream = ncclStreams[i];
      (*work->ncclStartEvents_)[i].record(ncclStream);
    }
  }

  pre(ncclStreams, work);

  std::vector<void*> comms_;
  if (nccl_use_nonblocking()) {
    for (const auto i : c10::irange(inputs.size())) {
      decltype(i) stream_comm_i = (inputs_same_dev ? 0 : i);
      comms_.push_back((void*)ncclComms[stream_comm_i]->getNcclComm());
    }
  }

  if (enableCollecticeHashDebug_.load()) {
    auto numel = getTensorsNumel(inputs);
    auto hashValue = hashTensors(inputs);
    PRINT_COLLECTIVE_HASH_SIGNATURE(
        "input", opTypeToString(opType), numel, hashValue);
  }

  {
    torch::cuda::nccl::AutoNcclGroup nccl_group_guard(
        comms_, nccl_use_nonblocking());
    for (const auto i : c10::irange(inputs.size())) {
      if (!inputs_same_dev || (inputs_same_dev && i == 0)) {
        gpuGuard.set_index(devices[i].index());
      }
      decltype(i) stream_comm_i = (inputs_same_dev ? 0 : i);
      auto& ncclStream = ncclStreams[stream_comm_i];
      auto& ncclComm = ncclComms[stream_comm_i];
      // Both `inputs' and `outputs' are created on a worker stream and used in
      // different ncclStreams.  Hence, both must record the ncclStream to
      // prevent being freed before the collective finishes.
      //
      // We only record `inputs' here, and leave recording `outputs' to `fn' for
      // operations where `inputs' and `outputs' are not the same.
      //
      // See [Sync Streams].
      if (!avoidRecordStreams) {
        if (!inputs[i].is_sparse()) {
          c10::cuda::CUDACachingAllocator::recordStream(
              inputs[i].storage().data_ptr(), ncclStream);
        } else {
          // for sparse input case record streams on both index and value
          // tensors
          c10::cuda::CUDACachingAllocator::recordStream(
              inputs[i].values().storage().data_ptr(), ncclStream);
          c10::cuda::CUDACachingAllocator::recordStream(
              inputs[i].indices().storage().data_ptr(), ncclStream);
        }
      }
#ifndef NCCL_HAS_COMM_NONBLOCKING
      C10D_NCCL_CHECK(
          fn(inputs[i], outputs[i], ncclComm->getNcclComm(), ncclStream),
          ncclComm->getNcclCommFailureReason());
#else
      C10D_NCCL_CHECK_TIMEOUT(
          fn(inputs[i], outputs[i], ncclComm->getNcclComm(), ncclStream),
          ncclComm->getNcclComm(),
          ncclComm->getNcclCommFailureReason());
#endif
    }
  }
  post(ncclStreams, work);

  // End event should only be recorded after the ncclGroupEnd()
  for (const auto i : c10::irange(devices.size())) {
    at::cuda::CUDAStream& ncclStream = ncclStreams[i];
    if (!coalescing_state_) {
      (*work->ncclEndEvents_)[i].record(ncclStream);
    }
    work->ncclComms_[i] = ncclComms[i];
  }

  {
    c10::cuda::CUDAMultiStreamGuard streamGuard(ncclStreams);
    work->future_ = c10::make_intrusive<at::ivalue::Future>(
        c10::ListType::create(c10::TensorType::get()), devices);

    // Add a callback that runs profiling end callbacks. wrapCallback() in CUDA
    // future blocks the stream this callback runs on the corresponding
    // ncclEndEvents_ ensuring appropriate synchronization.
    if (work->recordFunctionEndCallback_) {
      work->future_->addCallback(
          [work](at::ivalue::Future& /* unused */) {
            work->recordFunctionEndCallback_();
          },
          // uses_future = false allows us to skip synchronization in
          // ivalue::Future, but is only valid as long as the lambda doesn't use
          // the "Future" argument.
          /*uses_future=*/false);
    }
    work->future_->markCompleted(at::IValue(*work->outputs_));
  }

  // Set appropriate work parameters.
  work->blockingWait_ = blockingWait_;
  work->avoidRecordStreams_ = avoidRecordStreams;
  work->opTimeout_ = options_->timeout;
  work->store_ = store_;
  // Record size info for debug. We only record the size on the first device as
  // multi-device per process is deprecated
  work->numelIn_ = inputs[0].numel();
  work->numelOut_ = outputs[0].numel();

  // Notify graphs before we check the capture status preemptively
  at::cuda::CUDAGraph::inc_pending_event_queries();

  if (!coalescing_state_ && capture_status == c10::cuda::CaptureStatus::None) {
    workEnqueue(work);
  } else {
    at::cuda::CUDAGraph::dec_pending_event_queries();
  }

  return work;
}

template <typename Fn, typename PreProcess, typename PostProcess>
c10::intrusive_ptr<Work> ProcessGroupNCCL::pointToPoint(
    std::vector<at::Tensor>& tensors,
    Fn fn,
    int peer,
    OpType opType,
    PreProcess pre,
    PostProcess post,
    const char* profilingTitle) {
  // avoidRecordStreams_ note:
  // send, recv, and irecv should be ok with avoidRecordStreams,
  // However, for isend, I don't think the API requires the user
  // to wait() on the returned handle, so ProcessGroupNCCL can't know
  // when it's safe to release the input back to the allocator,
  // and the present call has no way to know it's not an isend.
  // Therefore, we warn and fall back to the typical recordStream logic:
  if (avoidRecordStreams_) {
    TORCH_WARN_ONCE(
        "TORCH_NCCL_AVOID_RECORD_STREAMS=1 has no effect for point-to-point "
        "collectives.");
  }

  // Bump sequence number, updated in collective() as well
  seq_++;

  const auto devices = getDeviceList(tensors);
  std::string key;
  int p2pRank = 0, p2pTargetRank = 0;
  bool isSendRecvSelf = false;
  // For batch_isend_irecv, ncclGroupStart() would be called upfront
  bool batchP2P = ncclActiveGroupCounter_ > 0;
  if (batchP2P) {
    // For batch P2P, we need to treat it like a collective when selecting
    // communicator, because other ranks can call into this batch other than my
    // rank and my peer
    key = getKeyFromDevices(devices);
    p2pRank = rank_;
    p2pTargetRank = peer;
  } else {
    // For single P2P, preserve the old two-rank behavior (to avoid perf diff)
    key = getKeySendRecv(rank_, peer);
    p2pRank = rank_ <= peer ? 0 : 1;
    isSendRecvSelf = rank_ == peer;
    p2pTargetRank = isSendRecvSelf ? 0 : 1 - p2pRank;
  }
  auto& ncclComms = getNCCLComm(key, devices, opType, p2pRank, isSendRecvSelf);

  if (coalescing_state_ & CoalActive) {
    coalescing_state_ |= CoalP2P;
    coalescedDevices_.push_back(devices);
    coalescedComms_.push_back(ncclComms);
  }

  // First let NCCL streams wait for input tensors allocation streams
  syncStreams(devices, ncclEvents_[key], ncclStreams_[key]);

  // Work itself will create the CUDA events on all GPUs of tensors
  bool can_profile = tensors.size() == 1;
  auto work = initWork(
      devices,
      rank_,
      opType,
      can_profile ? profilingTitle : nullptr,
      tensors,
      {});

  // Store references to outputs to be used by WorkNCCL::result and operator<<.
  // Note that these outputs are only valid for recv(), as send() does not
  // modify the inputs but we still create these outputs for use cases such as
  // profiling.
  work->outputs_ = std::make_shared<std::vector<at::Tensor>>(tensors);

  at::cuda::OptionalCUDAGuard gpuGuard;

  // Start event should only be recorded before the ncclGroupStart()
  if (work->timingEnabled_) {
    for (const auto i : c10::irange(tensors.size())) {
      at::cuda::CUDAStream& ncclStream = ncclStreams_[key][i];
      (*work->ncclStartEvents_)[i].record(ncclStream);
    }
  }

  pre(ncclStreams_[key], work);

  for (const auto i : c10::irange(tensors.size())) {
    gpuGuard.set_index(devices[i].index());
    at::cuda::CUDAStream& ncclStream = ncclStreams_[key][i];

    // Both send tensor and recv tensor are created on a worker stream and used
    // in different ncclStreams.  Hence, both must record the ncclStream to
    // prevent being freed before the collective finishes.
    //
    // See [Sync Streams].
    c10::cuda::CUDACachingAllocator::recordStream(
        tensors[i].storage().data_ptr(), ncclStream);
  }

  std::vector<void*> comms_;
  if (nccl_use_nonblocking()) {
    for (const auto i : c10::irange(tensors.size())) {
      comms_.push_back((void*)ncclComms[i]->getNcclComm());
    }
  }
  {
    torch::cuda::nccl::AutoNcclGroup nccl_group_guard(
        comms_, nccl_use_nonblocking());
    for (const auto i : c10::irange(tensors.size())) {
      gpuGuard.set_index(devices[i].index());
      at::cuda::CUDAStream& ncclStream = ncclStreams_[key][i];
#ifndef NCCL_HAS_COMM_NONBLOCKING
      C10D_NCCL_CHECK(
          fn(tensors[i],
             ncclComms[i]->getNcclComm(),
             ncclStream,
             p2pTargetRank),
          ncclComms[i]->getNcclCommFailureReason());
#else
      C10D_NCCL_CHECK_TIMEOUT(
          fn(tensors[i],
             ncclComms[i]->getNcclComm(),
             ncclStream,
             p2pTargetRank),
          ncclComms[i]->getNcclComm(),
          ncclComms[i]->getNcclCommFailureReason());
#endif
    }
  }

  post(ncclStreams_[key]);

  // End event should only be recorded after the ncclGroupEnd()
  for (const auto i : c10::irange(tensors.size())) {
    at::cuda::CUDAStream& ncclStream = ncclStreams_[key][i];
    if (!coalescing_state_) {
      (*work->ncclEndEvents_)[i].record(ncclStream);
    }
    work->ncclComms_[i] = ncclComms[i];
    work->blockingWait_ = blockingWait_;
    work->opTimeout_ = options_->timeout;
    work->store_ = store_;
  }

  // Record size info for debug. We only record the size on the first device as
  // multi-device per process is deprecated
  work->numelIn_ = work->numelOut_ = tensors[0].numel();

  // Future only needs to be created and marked completed with outputs for
  // recv(), but still create future for use cases such as profiling even for
  // send().
  {
    c10::cuda::CUDAMultiStreamGuard streamGuard(ncclStreams_[key]);
    work->future_ = c10::make_intrusive<at::ivalue::Future>(
        c10::ListType::create(c10::TensorType::get()), devices);
    work->future_->markCompleted(at::IValue(*work->outputs_));
  }

  // Add a callback that runs profiling end callbacks. wrapCallback() in CUDA
  // future blocks the stream this callback runs on the corresponding
  // ncclEndEvents_ ensuring appropriate synchronization.
  if (work->recordFunctionEndCallback_) {
    work->future_->addCallback(
        [work](at::ivalue::Future& /* unused */) {
          work->recordFunctionEndCallback_();
        },
        // uses_future = false allows us to skip synchronization in
        // ivalue::Future, but is only valid as long as the lambda doesn't use
        // the "Future" argument.
        /*uses_future=*/false);
  }

  // Enqueue P2P op so that it can be cancelled by NCCL watchdog
  c10::cuda::CaptureStatus capture_status =
      c10::cuda::currentStreamCaptureStatusMayInitCtx();

  // Notify graphs before we check the capture status preemptively
  at::cuda::CUDAGraph::inc_pending_event_queries();

  if (!coalescing_state_ && capture_status == c10::cuda::CaptureStatus::None) {
    workEnqueue(work);
  } else {
    at::cuda::CUDAGraph::dec_pending_event_queries();
  }

  return work;
}

template <typename Fn>
c10::intrusive_ptr<Work> ProcessGroupNCCL::collective(
    std::vector<at::Tensor>& inputs,
    std::vector<at::Tensor>& outputs,
    Fn fn,
    OpType opType,
    const char* profilingTitle,
    bool avoidRecordStreams) {
  return collective(
      inputs,
      outputs,
      fn,
      [](std::vector<at::cuda::CUDAStream>&,
         c10::intrusive_ptr<ProcessGroupNCCL::WorkNCCL>& work) {},
      [](std::vector<at::cuda::CUDAStream>&,
         c10::intrusive_ptr<ProcessGroupNCCL::WorkNCCL>& work) {},
      opType,
      profilingTitle,
      avoidRecordStreams);
}

template <typename Fn>
c10::intrusive_ptr<Work> ProcessGroupNCCL::pointToPoint(
    std::vector<at::Tensor>& tensor,
    Fn fn,
    int peer,
    OpType opType,
    const char* profilingTitle) {
  return pointToPoint(
      tensor,
      fn,
      peer,
      opType,
      [](std::vector<at::cuda::CUDAStream>&,
         c10::intrusive_ptr<ProcessGroupNCCL::WorkNCCL>& work) {},
      [](std::vector<at::cuda::CUDAStream>&) {},
      profilingTitle);
}

c10::intrusive_ptr<Work> ProcessGroupNCCL::allreduce_sparse(
    std::vector<at::Tensor>& tensors,
    const AllreduceOptions& opts) {
#ifdef IS_NCCL_EXP
  std::vector<at::Tensor> outputTensors(tensors.size());
  for (std::vector<at::Tensor>::size_type i = 0; i < tensors.size(); i++) {
    tensors[i] = tensors[i].coalesce();
    outputTensors[i] = torch::zeros(
        tensors[i].sizes(), tensors[i].options().layout(torch::kStrided));
  }
  int dev_in_group = 0;
  auto work = collective(
      tensors,
      outputTensors,
      [&](at::Tensor& input,
          at::Tensor& output,
          ncclComm_t comm,
          at::cuda::CUDAStream& stream) {
        auto ncclDataType = getNcclDataType(input.scalar_type());
        auto ncclReduceOp = getNcclReduceOp(
            opts.reduceOp, input, ncclDataType, comm, dev_in_group++);

        size_t num_elements = output.numel();
        auto indices = input.indices();
        auto sizes = input.sizes();
        int colSize = sizes[1];
        auto rows = indices[0];
        size_t blockCount = rows.sizes()[0];
        auto recvIndices = indices[0] * colSize;

        // prevent output and recvIndices from being freed
        c10::cuda::CUDACachingAllocator::recordStream(
            output.storage().data_ptr(), stream);
        c10::cuda::CUDACachingAllocator::recordStream(
            recvIndices.storage().data_ptr(), stream);
        auto result = ncclAllReduceSparseBlock(
            input._values().data_ptr(), // sendbuff
            recvIndices.data_ptr<int64_t>(), // recv_indices
            blockCount, // block_count
            colSize, // block_length
            output.data_ptr(), // recvbuff
            output.numel(), // recv_count
            ncclDataType,
            ncclReduceOp,
            comm,
            stream.stream());
        return result;
      },
      [](std::vector<at::cuda::CUDAStream>& ncclStreams,
         c10::intrusive_ptr<ProcessGroupNCCL::WorkNCCL>& work) {},
      [&](std::vector<at::cuda::CUDAStream>& ncclStreams,
          c10::intrusive_ptr<ProcessGroupNCCL::WorkNCCL>& work) {
        // Convert output tensors to sparse and back into tensors.
        for (const auto i : c10::irange(outputTensors.size())) {
          at::cuda::CUDAStreamGuard guard(ncclStreams[i]);
          if (opts.sparseIndices.has_value()) {
            tensors[i] = at::sparse_coo_tensor(
                opts.sparseIndices.value(),
                outputTensors[i],
                tensors[i].sizes());
          } else {
            tensors[i] = outputTensors[i].to_sparse();
          }
        }
      },
      OpType::_ALLREDUCE_SPARSE,
      "nccl:all_reduce_sparse");
  return work;
#else
  // If the nccl branch is not "exp" then we just error
  C10_THROW_ERROR(
      Error,
      "allreduce_sparse is only available in the NCCL experimental branch.");
#endif
}

c10::intrusive_ptr<Work> ProcessGroupNCCL::allreduce_impl(
    std::vector<at::Tensor>& tensors,
    const AllreduceOptions& opts) {
  int dev_in_group = 0;
  return collective(
      tensors,
      tensors,
      [&](at::Tensor& input,
          at::Tensor& output,
          ncclComm_t comm,
          at::cuda::CUDAStream& stream) {
        auto ncclDataType = getNcclDataType(input.scalar_type());
        auto ncclReduceOp = getNcclReduceOp(
            opts.reduceOp, input, ncclDataType, comm, dev_in_group++);
        return ncclAllReduce(
            input.data_ptr(),
            output.data_ptr(),
            input.numel(),
            ncclDataType,
            ncclReduceOp,
            comm,
            stream.stream());
      },
      OpType::ALLREDUCE,
      "nccl:all_reduce");
}

c10::intrusive_ptr<Work> ProcessGroupNCCL::allreduce(
    std::vector<at::Tensor>& tensors,
    const AllreduceOptions& opts) {
  if (intraNodeComm_ != nullptr && tensors.size() == 1 &&
      opts.reduceOp == ReduceOp::SUM) {
    using namespace intra_node_comm;
    auto algo = intraNodeComm_->selectAllReduceAlgo(tensors[0]);
    if (algo != intra_node_comm::AllReduceAlgo::NONE) {
      intraNodeComm_->allReduce(tensors[0], algo);
      return c10::make_intrusive<IntraNodeCommWork>();
    }
  }

  check_gpu_tensors_different_devices(tensors);

  // @lint-ignore CLANGTIDY
  auto tensor = tensors.back();
  RECORD_PARAM_COMMS_DATA(
      static_cast<int>(
          this->getSequenceNumberForGroup() + 1), // seq + 1 to match collective
      this->getID(),
      tensors, // inputTensors
      tensors, // outputTensors
      rank_, // rank
      "allreduce", // colName
      tensor.numel(), // inNelems
      tensor.numel(), // outNelems
      tensor.scalar_type(), // dType
      std::vector<int64_t>(), // inSplitSizes
      std::vector<int64_t>(), // outSplitSizes
      globalRankStart, // globalRankStart
      globalRankStride, // globalRankStride
      this->getSize()); // worldSize

  // avoidRecordStreams_ note: collective() will stash tensors.
  return allreduce_impl(tensors, opts);
}

c10::intrusive_ptr<Work> ProcessGroupNCCL::allreduce_coalesced(
    std::vector<at::Tensor>& tensors,
    const AllreduceCoalescedOptions& opts) {
  auto total_numel = check_gpu_tensors_same_device(tensors);

  // @lint-ignore CLANGTIDY
  RECORD_PARAM_COMMS_DATA(
      static_cast<int>(
          this->getSequenceNumberForGroup() + 1), // seq + 1 to match collective
      this->getID(),
      tensors, // inputTensors
      tensors, // outputTensors
      rank_, // rank
      "allreduce_coalesced", // colName
      total_numel, // inNelems
      total_numel, // outNelems
      tensors[0].scalar_type(), // dType
      // I'm not sure what in,outSplitSizes mean here.
      std::vector<int64_t>(), // inSplitSizes
      std::vector<int64_t>(), // outSplitSizes
      globalRankStart, // globalRankStart
      globalRankStride, // globalRankStride
      this->getSize()); // worldSize

  // avoidRecordStreams_ note: collective() will stash tensors.
  return allreduce_impl(tensors, opts);
}

c10::intrusive_ptr<Work> ProcessGroupNCCL::broadcast(
    std::vector<at::Tensor>& tensors,
    const BroadcastOptions& opts) {
  check_gpu_tensors_different_devices(tensors);

  // @lint-ignore CLANGTIDY
  auto tensor = tensors.back();
  RECORD_PARAM_COMMS_DATA(
      static_cast<int>(
          this->getSequenceNumberForGroup() + 1), // seq + 1 to match collective
      this->getID(),
      tensors, // inputTensors
      tensors, // outputTensors
      opts.rootRank, // root rank
      "broadcast", // colName
      tensor.numel(), // inNelems
      tensor.numel(), // outNelems
      tensor.scalar_type(), // dType
      std::vector<int64_t>(), // inSplitSizes
      std::vector<int64_t>(), // outSplitSizes
      globalRankStart, // globalRankStart
      globalRankStride, // globalRankStride
      this->getSize()); // worldSize

  // avoidRecordStreams_ note: collective() will stash tensors.
  bool avoidRecordStreams = avoidRecordStreams_ || (!opts.asyncOp);

  return collective(
      tensors,
      tensors,
      [&](at::Tensor& input,
          at::Tensor& output,
          ncclComm_t comm,
          at::cuda::CUDAStream& stream) {
        const auto root = opts.rootRank * tensors.size() + opts.rootTensor;
        return ncclBcast(
            input.data_ptr(),
            input.numel(),
            getNcclDataType(input.scalar_type()),
            root,
            comm,
            stream.stream());
      },
      OpType::BROADCAST,
      "nccl:broadcast",
      avoidRecordStreams);
}

// _broadcast_oop adds an out-of-place broadcast in PGNCCL
// Custom collectives may be implemented by coalescing broadcast operations
// One use-case is implementing a vector all_gather (all_gather_v)
// where unevenly sized inputs are gathered among participating ranks
// Since all_gather provides an out-of-place API, an all_gather_v
// semantic implemented inside pg_nccl.all_gather also needs to support
// out-of-place, for which an out-of-place broadcast is required to be added
c10::intrusive_ptr<Work> ProcessGroupNCCL::_broadcast_oop(
    std::vector<at::Tensor>& outputTensors,
    std::vector<at::Tensor>& inputTensors,
    const BroadcastOptions& opts) {
  check_gpu_tensors_different_devices(outputTensors);
  check_gpu_tensors_different_devices(inputTensors);

  // @lint-ignore CLANGTIDY
  auto tensor = outputTensors.back();
  // @lint-ignore CLANGTIDY
  auto in_tensor = inputTensors.back();
  if (tensor.numel() != in_tensor.numel()) {
    C10_THROW_ERROR(
        ValueError,
        "Tensor input and output of _broadcast_oop must have the same number of elements ");
  }
  RECORD_PARAM_COMMS_DATA(
      static_cast<int>(
          this->getSequenceNumberForGroup() +
          1), // seq + 1 to match collective increment.
      this->getID(),
      inputTensors, // inputTensors
      outputTensors, // outputTensors
      opts.rootRank, // root rank
      "_broadcast_oop", // colName
      tensor.numel(), // inNelems
      tensor.numel(), // outNelems
      tensor.scalar_type(), // dType
      std::vector<int64_t>(), // inSplitSizes
      std::vector<int64_t>(), // outSplitSizes
      globalRankStart, // globalRankStart
      globalRankStride, // globalRankStride
      this->getSize()); // worldSize

  return collective(
      inputTensors,
      outputTensors,
      [&](at::Tensor& input,
          at::Tensor& output,
          ncclComm_t comm,
          at::cuda::CUDAStream& stream) {
        const auto root = opts.rootRank * inputTensors.size() + opts.rootTensor;
        return ncclBroadcast(
            input.data_ptr(),
            output.data_ptr(),
            input.numel(),
            getNcclDataType(input.scalar_type()),
            root,
            comm,
            stream.stream());
      },
      OpType::BROADCAST,
      "nccl:_broadcast_oop");
}

c10::intrusive_ptr<Work> ProcessGroupNCCL::reduce(
    std::vector<at::Tensor>& tensors,
    const ReduceOptions& opts) {
  check_gpu_tensors_different_devices(tensors);
  // @lint-ignore CLANGTIDY
  auto tensor = tensors.back();
  RECORD_PARAM_COMMS_DATA(
      static_cast<int>(
          this->getSequenceNumberForGroup() + 1), // seq + 1 to match collective
      this->getID(),
      tensors, // inputTensors
      tensors, // outputTensors
      opts.rootRank, // root rank
      "reduce", // colName
      tensor.numel(), // inNelems
      tensor.numel(), // outNelems
      tensor.scalar_type(), // dType
      std::vector<int64_t>(), // inSplitSizes
      std::vector<int64_t>(), // outSplitSizes
      globalRankStart, // globalRankStart
      globalRankStride, // globalRankStride
      this->getSize()); // worldSize

  int dev_in_group = 0;
  // avoidRecordStreams_ note: collective() will stash tensors.
  return collective(
      tensors,
      tensors,
      [&](at::Tensor& input,
          at::Tensor& output,
          ncclComm_t comm,
          at::cuda::CUDAStream& stream) {
        const auto root = opts.rootRank * tensors.size() + opts.rootTensor;
        auto ncclDataType = getNcclDataType(input.scalar_type());
        auto ncclReduceOp = getNcclReduceOp(
            opts.reduceOp, input, ncclDataType, comm, dev_in_group++);
        return ncclReduce(
            input.data_ptr(),
            output.data_ptr(),
            input.numel(),
            ncclDataType,
            ncclReduceOp,
            root,
            comm,
            stream.stream());
      },
      OpType::REDUCE,
      "nccl:reduce");
}

// _reduce_oop exposes an out-of-place reduce from PGNCCL
// Custom collectives may be implemented by coalescing reduce operations
// One use-case is implementing a vector reduce_scatter (reduce_scatter_v)
// where inputs are reduced and scattered unevenly among participating ranks
// Since reduce_scatter provides an out-of-place API, a reduce_scatter_v
// semantic implemented inside pg_nccl.reduce_scatter also needs to support
// out-of-place, for which an out-of-place reduce is required to be added
c10::intrusive_ptr<Work> ProcessGroupNCCL::_reduce_oop(
    std::vector<at::Tensor>& outputTensors,
    std::vector<at::Tensor>& inputTensors,
    const ReduceOptions& opts) {
  check_gpu_tensors_different_devices(outputTensors);
  check_gpu_tensors_different_devices(inputTensors);
  // @lint-ignore CLANGTIDY
  auto tensor = outputTensors.back();
  // @lint-ignore CLANGTIDY
  auto in_tensor = inputTensors.back();
  if (tensor.numel() != in_tensor.numel()) {
    C10_THROW_ERROR(
        ValueError,
        "Tensor input and output of _reduce_oop must have the same number of elements ");
  }
  RECORD_PARAM_COMMS_DATA(
      static_cast<int>(
          this->getSequenceNumberForGroup() + 1), // seq + 1 to match collective
      this->getID(),
      inputTensors, // inputTensors
      outputTensors, // outputTensors
      opts.rootRank, // root rank
      "_reduce_oop", // colName
      tensor.numel(), // inNelems
      tensor.numel(), // outNelems
      tensor.scalar_type(), // dType
      std::vector<int64_t>(), // inSplitSizes
      std::vector<int64_t>(), // outSplitSizes
      globalRankStart, // globalRankStart
      globalRankStride, // globalRankStride
      this->getSize()); // worldSize

  int dev_in_group{0};
  return collective(
      inputTensors,
      outputTensors,
      [&](at::Tensor& input,
          at::Tensor& output,
          ncclComm_t comm,
          at::cuda::CUDAStream& stream) {
        const auto root = opts.rootRank * inputTensors.size() + opts.rootTensor;
        const auto ncclDataType = getNcclDataType(input.scalar_type());
        const auto ncclReduceOp = getNcclReduceOp(
            opts.reduceOp, input, ncclDataType, comm, dev_in_group++);
        return ncclReduce(
            input.data_ptr(),
            output.data_ptr(),
            input.numel(),
            ncclDataType,
            ncclReduceOp,
            (int)root,
            comm,
            stream.stream());
      },
      OpType::REDUCE,
      "nccl:_reduce_oop");
}

c10::intrusive_ptr<Work> ProcessGroupNCCL::allgather(
    std::vector<std::vector<at::Tensor>>& outputTensors,
    std::vector<at::Tensor>& inputTensors,
    const AllgatherOptions& opts) {
  check_gpu_tensors_different_devices(inputTensors);
  // @lint-ignore CLANGTIDY
  bool same_size = check_same_size(outputTensors.back());

  if (same_size) {
    auto outputFlattened =
        flatten_for_scatter_gather(outputTensors, inputTensors, size_);
    check_gpu_tensors_different_devices(outputFlattened);

    // @lint-ignore CLANGTIDY
    auto tensor = inputTensors.back();
    RECORD_PARAM_COMMS_DATA(
        static_cast<int>(
            this->getSequenceNumberForGroup() +
            1), // seq + 1 to match collective
        this->getID(),
        inputTensors, // inputTensors
        outputTensors, // outputTensors
        rank_, // rank
        "all_gather", // colName
        tensor.numel(), // inNelems
        tensor.numel() * // outNelems
            this->getSize(),
        tensor.scalar_type(), // dType
        std::vector<int64_t>(), // inSplitSizes
        std::vector<int64_t>(), // outSplitSize
        globalRankStart, // globalRankStart
        globalRankStride, // globalRankStride
        this->getSize()); // worldSize

    return collective(
        inputTensors,
        outputFlattened,
        [&](at::Tensor& input,
            at::Tensor& output,
            ncclComm_t comm,
            at::cuda::CUDAStream& stream) {
          if (!avoidRecordStreams_) {
            c10::cuda::CUDACachingAllocator::recordStream(
                output.storage().data_ptr(), stream);
          }
          return ncclAllGather(
              input.data_ptr(),
              output.data_ptr(),
              input.numel(),
              getNcclDataType(input.scalar_type()),
              comm,
              stream.stream());
        },
        [](std::vector<at::cuda::CUDAStream>& ncclStreams,
           c10::intrusive_ptr<ProcessGroupNCCL::WorkNCCL>& work) {
          // avoidRecordStreams_ note: We actually don't need to stash anything
          // here.
          //  - inputTensors is stashed onto work->stashed_for_allocator_safety_
          //    in collective().
          //  - outputFlattened is stashed onto work->outputs_ in collective().
          //  - User-facing outputTensors should be held by the user until after
          //    waiting on work_, or the call makes no sense.
          // So all participating tensors are accounted for, and won't be
          // released back to their allocation streams until after work_ is
          // waited on.
        },
        [&](std::vector<at::cuda::CUDAStream>& ncclStreams,
            c10::intrusive_ptr<ProcessGroupNCCL::WorkNCCL>& work) {
          // Copy the flattened output tensors to the outputs.
          for (const auto i : c10::irange(outputTensors.size())) {
            at::cuda::CUDAStreamGuard guard(ncclStreams[i]);
            for (const auto j : c10::irange(outputTensors[0].size())) {
              // See [Sync Streams].
              if (!avoidRecordStreams_) {
                c10::cuda::CUDACachingAllocator::recordStream(
                    outputTensors[i][j].storage().data_ptr(), ncclStreams[i]);
              }
              outputTensors[i][j].copy_(outputFlattened[i][j], true);
            }
          }
        },
        OpType::ALLGATHER,
        "nccl:all_gather");
  } else {
    const auto num_devices = outputTensors.size();
    const auto num_reduces = outputTensors[0].size();
    std::vector<c10::intrusive_ptr<Work>> works;
    startCoalescing();
    for (const auto i : c10::irange(num_reduces)) {
      std::vector<at::Tensor> inputs_multi_dev(num_devices);
      std::vector<at::Tensor> outputs_multi_dev(num_devices);
      for (const auto j : c10::irange(num_devices)) {
        // @lint-ignore CLANGTIDY
        outputs_multi_dev[j] = outputTensors[j][i];
        inputs_multi_dev[j] =
            // @lint-ignore CLANGTIDY
            i == (rank_ * num_devices + j) ? inputTensors[j]
                                           : outputs_multi_dev[j];
      }
      auto broadcastOpts = BroadcastOptions{
          static_cast<int64_t>(i / num_devices),
          static_cast<int64_t>(i % num_devices),
          opts.timeout};
      auto work =
          _broadcast_oop(outputs_multi_dev, inputs_multi_dev, broadcastOpts);
      works.push_back(work);
    }
    auto work = endCoalescing();
    return work;
  }
}

c10::intrusive_ptr<Work> ProcessGroupNCCL::allgather_coalesced(
    std::vector<std::vector<at::Tensor>>& /* unused */,
    std::vector<at::Tensor>& /* unused */,
    const AllgatherOptions& /* unused */) {
  C10_THROW_ERROR(
      NotImplementedError,
      "ProcessGroupNCCL does not support allgather_coalesced");
}

c10::intrusive_ptr<Work> ProcessGroupNCCL::allgather_into_tensor_coalesced(
    std::vector<at::Tensor>& outputs,
    std::vector<at::Tensor>& inputs,
    const AllgatherOptions& opts) {
  return collective(
      inputs,
      outputs,
      [&](at::Tensor& input,
          at::Tensor& output,
          ncclComm_t comm,
          at::cuda::CUDAStream& stream) {
        return ncclAllGather(
            input.data_ptr(),
            output.data_ptr(),
            input.numel(),
            getNcclDataType(input.scalar_type()),
            comm,
            stream.stream());
      },
      OpType::COALESCED,
      "nccl:all_gather_into_tensor_coalesced");
}

c10::intrusive_ptr<Work> ProcessGroupNCCL::reduce_scatter(
    std::vector<at::Tensor>& outputTensors,
    std::vector<std::vector<at::Tensor>>& inputTensors,
    const ReduceScatterOptions& opts) {
  check_gpu_tensors_different_devices(outputTensors);
  // @lint-ignore CLANGTIDY
  bool same_size = check_same_size(inputTensors.back());

  if (same_size) {
    // @lint-ignore CLANGTIDY
    auto tensor = outputTensors.back();

    int dev_in_group{0};
    auto inputFlattened =
        flatten_for_scatter_gather(inputTensors, outputTensors, size_);
    check_gpu_tensors_different_devices(inputFlattened);

    RECORD_PARAM_COMMS_DATA(
        static_cast<int>(
            this->getSequenceNumberForGroup() +
            1), // seq + 1 to match collective
        this->getID(),
        inputTensors, // inputTensors
        outputTensors, // outputTensors
        rank_, // rank
        "reduce_scatter", // colName
        tensor.numel() * this->getSize(), // inNelems
        tensor.numel(), // outNelems
        tensor.scalar_type(), // dType
        std::vector<int64_t>(), // inSplitSizes
        std::vector<int64_t>(), // outSplitSizes
        globalRankStart, // globalRankStart
        globalRankStride, // globalRankStride
        this->getSize()); // worldSize

    return collective(
        inputFlattened,
        outputTensors,
        [&](at::Tensor& input,
            at::Tensor& output,
            ncclComm_t comm,
            at::cuda::CUDAStream& stream) {
          if (!avoidRecordStreams_) {
            c10::cuda::CUDACachingAllocator::recordStream(
                output.storage().data_ptr(), stream);
          }
          const auto ncclDataType = getNcclDataType(input.scalar_type());
          const auto ncclReduceOp = getNcclReduceOp(
              opts.reduceOp, input, ncclDataType, comm, dev_in_group++);
          return ncclReduceScatter(
              input.data_ptr(),
              output.data_ptr(),
              output.numel(),
              ncclDataType,
              ncclReduceOp,
              comm,
              stream.stream());
        },
        [&](std::vector<at::cuda::CUDAStream>& ncclStreams,
            c10::intrusive_ptr<ProcessGroupNCCL::WorkNCCL>& work) {
          if (avoidRecordStreams_) {
            // We only need to stash inputTensors.
            //  - inputFlattened is stashed onto
            //  work->stashed_for_allocator_safety_
            //    in collective().
            //  - User-facing outputTensors is stashed onto work->outputs_ in
            //  collective(),
            //    and should also be held by the user until after waiting on
            //    work_.
            auto& v = work->stashed_for_allocator_safety_;
            for (const auto i : c10::irange(inputTensors.size())) {
              v->insert(
                  v->end(), inputTensors[i].begin(), inputTensors[i].end());
            }
          }

          // Copy the input tensors to the flattened inputs.
          for (const auto i : c10::irange(inputTensors.size())) {
            at::cuda::CUDAStreamGuard guard(ncclStreams[i]);
            for (const auto j : c10::irange(inputTensors[0].size())) {
              // See [Sync Streams].
              if (!avoidRecordStreams_) {
                c10::cuda::CUDACachingAllocator::recordStream(
                    inputTensors[i][j].storage().data_ptr(), ncclStreams[i]);
              }
              inputFlattened[i][j].copy_(inputTensors[i][j], true);
            }
          }
        },
        [&](std::vector<at::cuda::CUDAStream>&,
            c10::intrusive_ptr<ProcessGroupNCCL::WorkNCCL>& work) {},
        OpType::REDUCE_SCATTER,
        "nccl:reduce_scatter");
  } else {
    const auto num_devices = inputTensors.size();
    const auto num_reduces = inputTensors[0].size();
    std::vector<c10::intrusive_ptr<Work>> works;
    startCoalescing();
    for (const auto i : c10::irange(num_reduces)) {
      std::vector<at::Tensor> inputs_multi_dev(num_devices);
      std::vector<at::Tensor> outputs_multi_dev(num_devices);
      for (const auto j : c10::irange(num_devices)) {
        // @lint-ignore CLANGTIDY
        inputs_multi_dev[j] = inputTensors[j][i];
        outputs_multi_dev[j] =
            // @lint-ignore CLANGTIDY
            i == (rank_ * num_devices + j) ? outputTensors[j]
                                           : inputs_multi_dev[j];
      }
      auto reduceOpts = ReduceOptions{
          opts.reduceOp,
          static_cast<int64_t>(i / num_devices),
          static_cast<int64_t>(i % num_devices),
          opts.timeout};
      auto work = _reduce_oop(outputs_multi_dev, inputs_multi_dev, reduceOpts);
      works.push_back(work);
    }
    auto work = endCoalescing();
    return work;
  }
}

c10::intrusive_ptr<Work> ProcessGroupNCCL::_reduce_scatter_base(
    at::Tensor& outputTensor,
    at::Tensor& inputTensor,
    const ReduceScatterOptions& opts) {
  if (inputTensor.dtype() != outputTensor.dtype()) {
    C10_THROW_ERROR(
        TypeError, "input tensor must be the same type as the output tensor.");
  }

  if (inputTensor.numel() != outputTensor.numel() * size_) {
    C10_THROW_ERROR(
        ValueError,
        "input tensor must be the same size as output size times world size");
  }

  // @lint-ignore CLANGTIDY
  const auto& tensor = outputTensor;
  RECORD_PARAM_COMMS_DATA(
      static_cast<int>(
          this->getSequenceNumberForGroup() + 1), // seq + 1 to match collective
      this->getID(),
      inputTensor, // inputTensor
      outputTensor, // outputTensor
      rank_, // rank
      "_reduce_scatter_base", // colName
      inputTensor.numel(), // inNelems
      tensor.numel(), // outNelems
      tensor.scalar_type(), // dtype
      std::vector<int64_t>(), // inSplitSizes
      std::vector<int64_t>(), // outSplitSizes
      globalRankStart, // globalRankStart
      globalRankStride, // globalRankStride
      this->getSize()); // worldSize

  auto inputs = std::vector<at::Tensor>{inputTensor};
  auto outputs = std::vector<at::Tensor>{outputTensor};

  int dev_in_group = 0;
  // avoidRecordStreams_ note: collective() will stash inputs and outputs.
  // Note 2: for asyncOp = false, we don't want to record streams because we
  // know that the NCCL stream will join back to the "current" stream right
  // after this op. So we might just as well keep the stream ownership of the
  // input/output tensors unchanged. The benefit would be that the
  // allocation/free of the tensors would look deterministic to the "current"
  // stream so that the caching allocator can reuse memory pool for this stream
  // in a clever way. This setting is added for libraries like FSDP which uses
  // `reduce_scatter_tensor`.
  bool avoidRecordStreams = avoidRecordStreams_ || (!opts.asyncOp);

  return collective(
      inputs,
      outputs,
      [&](at::Tensor& input,
          at::Tensor& output,
          ncclComm_t comm,
          at::cuda::CUDAStream& stream) {
        if (!avoidRecordStreams) {
          c10::cuda::CUDACachingAllocator::recordStream(
              output.storage().data_ptr(), stream);
        }
        auto ncclDataType = getNcclDataType(input.scalar_type());
        auto ncclReduceOp = getNcclReduceOp(
            opts.reduceOp, input, ncclDataType, comm, dev_in_group++);
        return ncclReduceScatter(
            input.data_ptr(),
            output.data_ptr(),
            output.numel(),
            ncclDataType,
            ncclReduceOp,
            comm,
            stream.stream());
      },
      OpType::_REDUCE_SCATTER_BASE,
      "nccl:_reduce_scatter_base",
      avoidRecordStreams);
}

c10::intrusive_ptr<Work> ProcessGroupNCCL::reduce_scatter_tensor_coalesced(
    std::vector<at::Tensor>& outputs,
    std::vector<at::Tensor>& inputs,
    const ReduceScatterOptions& opts) {
  return collective(
      inputs,
      outputs,
      [&](at::Tensor& input,
          at::Tensor& output,
          ncclComm_t comm,
          at::cuda::CUDAStream& stream) {
        if (!avoidRecordStreams_) {
          c10::cuda::CUDACachingAllocator::recordStream(
              output.storage().data_ptr(), stream);
        }
        auto ncclDataType = getNcclDataType(input.scalar_type());
        auto ncclReduceOp = getNcclReduceOp(
            opts.reduceOp, input, ncclDataType, comm, /*dev_in_group=*/0);
        return ncclReduceScatter(
            input.data_ptr(),
            output.data_ptr(),
            output.numel(),
            ncclDataType,
            ncclReduceOp,
            comm,
            stream.stream());
      },
      OpType::COALESCED,
      "nccl:reduce_scatter_tensor_coalesced");
}

c10::intrusive_ptr<Work> ProcessGroupNCCL::barrier(const BarrierOptions& opts) {
  RECORD_PARAM_COMMS(
      static_cast<int>(
          this->getSequenceNumberForGroup() + 1), // seq + 1 to match collective
      this->getID(),
      rank_, // rank
      "barrier", // colName
      0, // inNelems
      0, // outNelems
      at::kByte, // dType
      std::vector<int64_t>(), // inSplitSizes
      std::vector<int64_t>(), // outSplitSizes
      globalRankStart, // globalRankStart
      globalRankStride, // globalRankStride
      this->getSize()); // worldSize

  std::vector<at::Device> devices;

  // Use user defined GPU device ids if provided
  if (!opts.device_ids.empty()) {
    for (auto device : opts.device_ids) {
      devices.emplace_back(at::DeviceType::CUDA, device);
    }
  } else if (usedDeviceIdxs_.empty()) {
    // This means there is not yet a NCCL collective being called
    // Here we have to use the best guesses and will use a single GPU to call
    // allreduce to achieve barrier.
    // In case the multiple processes fall into the same node, we use rank to
    // ensure that each process is on a different GPU
    auto numGPUs = at::cuda::getNumGPUs();
    int16_t deviceIdx = static_cast<int16_t>(rank_ % numGPUs);
    LOG(INFO)
        << logPrefix()
        << c10::str(
               " using GPU ",
               deviceIdx,
               " to perform barrier as devices used by this process are currently unknown. ",
               "This can potentially cause a hang if this rank to GPU mapping is incorrect.",
               "Specify device_ids in barrier() to force use of a particular device.");
    devices.emplace_back(guessDeviceForRank());
  } else {
    for (auto usedDeviceIdx : usedDeviceIdxs_) {
      devices.emplace_back(at::DeviceType::CUDA, usedDeviceIdx);
    }
  }

  std::vector<at::Tensor> barrierTensors;
  barrierTensors.reserve(devices.size());

  at::cuda::OptionalCUDAGuard gpuGuard;
  for (auto& device : devices) {
    gpuGuard.set_index(device.index());
    barrierTensors.push_back(at::empty(
        {1},
        at::TensorOptions().device(at::DeviceType::CUDA).dtype(at::kByte)));
  }

  // All reduce to achieve the barrier
  auto work = allreduce(barrierTensors);

  // Work will take over barrierTensors
  auto ncclWork = dynamic_cast<ProcessGroupNCCL::WorkNCCL*>(work.get());
  TORCH_CHECK(ncclWork);
  ncclWork->barrierTensors_ = std::move(barrierTensors);

  return work;
}

#ifdef ENABLE_NCCL_P2P_SUPPORT
c10::intrusive_ptr<Work> ProcessGroupNCCL::alltoall_base(
    at::Tensor& outputTensor,
    at::Tensor& inputTensor,
    std::vector<int64_t>& outputSplitSizes,
    std::vector<int64_t>& inputSplitSizes,
    const AllToAllOptions& /* unused */) {
  check_gpu_single_tensor(outputTensor, true);
  check_gpu_single_tensor(inputTensor, true);
  if (outputSplitSizes.size() == 0 && inputSplitSizes.size() == 0) {
    std::vector<at::Tensor> inputTensors = {inputTensor};
    std::vector<at::Tensor> outputTensors = {outputTensor};

    RECORD_PARAM_COMMS_DATA(
        static_cast<int>(
            this->getSequenceNumberForGroup() +
            1), // seq + 1 to match collective
        this->getID(),
        inputTensor, // inputTensor
        outputTensor, // outputTensor
        rank_, // rank
        "all_to_all", // colName
        inputTensor.numel(), // inNelems
        outputTensor.numel(), // outNelems
        inputTensor.scalar_type(), // dType
        std::vector<int64_t>(), // inSplitSizes
        std::vector<int64_t>(), // outSplitSizes
        globalRankStart, // globalRankStart
        globalRankStride, // globalRankStride
        this->getSize()); // worldSize

    // avoidRecordStreams_ note: collective() will stash inputTensors and
    // outputTensors.
    return collective(
        inputTensors,
        outputTensors,
        [&](at::Tensor& input,
            at::Tensor& output,
            ncclComm_t comm,
            at::cuda::CUDAStream& stream) {
          // See [Sync Streams].
          if (!avoidRecordStreams_) {
            c10::cuda::CUDACachingAllocator::recordStream(
                output.storage().data_ptr(), stream);
          }
          torch::cuda::nccl::all2all_single_equal_split(
              input, output, this->getSize(), comm, stream);
          return ncclSuccess;
        },
        OpType::ALLTOALL_BASE,
        "nccl:all_to_all");
  } else {
    c10d::checkSplitSizes(inputSplitSizes, inputTensor, size_);
    c10d::checkSplitSizes(outputSplitSizes, outputTensor, size_);
    std::vector<at::Tensor> inputTensors = {inputTensor};
    std::vector<at::Tensor> outputTensors = {outputTensor};

    RECORD_PARAM_COMMS_DATA(
        static_cast<int>(
            this->getSequenceNumberForGroup() +
            1), // seq + 1 to match collective
        this->getID(),
        inputTensor, // inputTensor
        outputTensor, // outputTensor
        rank_, // rank
        "all_to_allv", // colName
        inputTensor.numel(), // inNelems
        outputTensor.numel(), // outNelems
        inputTensor.scalar_type(), // dType
        inputSplitSizes, // inSplitSizes
        outputSplitSizes, // outSplitSizes
        globalRankStart, // globalRankStart
        globalRankStride, // globalRankStride
        this->getSize()); // worldSize

    // avoidRecordStreams_ note: collective() will stash inputTensors and
    // outputTensors.
    return collective(
        inputTensors,
        outputTensors,
        [&](at::Tensor& input,
            at::Tensor& output,
            ncclComm_t comm,
            at::cuda::CUDAStream& stream) {
          std::vector<size_t> send_lengths(size_);
          std::vector<size_t> recv_lengths(size_);
          std::vector<size_t> send_offsets(size_);
          std::vector<size_t> recv_offsets(size_);
          c10d::computeLengthsAndOffsets(
              inputSplitSizes, input, &send_lengths, &send_offsets);
          c10d::computeLengthsAndOffsets(
              outputSplitSizes, output, &recv_lengths, &recv_offsets);
          // See [Sync Streams].
          if (!avoidRecordStreams_) {
            c10::cuda::CUDACachingAllocator::recordStream(
                output.storage().data_ptr(), stream);
          }
          torch::cuda::nccl::all2all_single_unequal_split(
              input.data_ptr(),
              send_lengths.data(),
              send_offsets.data(),
              output.data_ptr(),
              recv_lengths.data(),
              recv_offsets.data(),
              input.element_size(),
              input.scalar_type(),
              comm,
              stream);
          return ncclSuccess;
        },
        OpType::ALLTOALL_BASE,
        "nccl:all_to_all");
  }
}

c10::intrusive_ptr<Work> ProcessGroupNCCL::alltoall(
    std::vector<at::Tensor>& outputTensors,
    std::vector<at::Tensor>& inputTensors,
    const AllToAllOptions& /* unused */) {
  std::vector<int64_t> inSplitSizes;
  std::vector<int64_t> outSplitSizes;
  int64_t total_numel = 0;

  auto device = outputTensors[0].device();
  for (const auto r : c10::irange(outputTensors.size())) {
    check_gpu_single_tensor(outputTensors[r], true);
    check_gpu_single_tensor(inputTensors[r], true);
    TORCH_CHECK(
        device == outputTensors[r].device() &&
            device == inputTensors[r].device(),
        "Tensors must be on the same device")
    inSplitSizes.push_back(inputTensors[r].numel());
    outSplitSizes.push_back(outputTensors[r].numel());
    total_numel += inputTensors[r].numel();
  }

  RECORD_PARAM_COMMS_DATA(
      static_cast<int>(
          this->getSequenceNumberForGroup() + 1), // seq + 1 to match collective
      this->getID(),
      inputTensors, // inputTensors
      outputTensors, // outputTensors
      rank_, // rank
      "all_to_all", // colName
      total_numel, // inNelems
      total_numel, // outNelems
      inputTensors.front().scalar_type(), // dType
      inSplitSizes, // inSplitSizes
      outSplitSizes, // outSplitSizes
      globalRankStart, // globalRankStart
      globalRankStride, // globalRankStride
      this->getSize()); // worldSize

  std::vector<at::Tensor> inputTensor0 = {inputTensors[0]};
  std::vector<at::Tensor> outputTensor0 = {outputTensors[0]};
  return collective(
      inputTensor0,
      outputTensor0,
      [&](at::Tensor& /* unused */,
          at::Tensor& /* unused */,
          ncclComm_t comm,
          at::cuda::CUDAStream& stream) {
        torch::cuda::nccl::all2all(outputTensors, inputTensors, comm, stream);
        return ncclSuccess;
      },
      [&](std::vector<at::cuda::CUDAStream>&,
          c10::intrusive_ptr<ProcessGroupNCCL::WorkNCCL>& work) {
        if (avoidRecordStreams_) {
          // inputTensor0 and outputTensor0 are stashed redundantly by
          // collective(), but that's ok.
          auto& v = work->stashed_for_allocator_safety_;
          v->insert(v->end(), inputTensors.begin(), inputTensors.end());
          v->insert(v->end(), outputTensors.begin(), outputTensors.end());
        }
      },
      [](std::vector<at::cuda::CUDAStream>&,
         c10::intrusive_ptr<ProcessGroupNCCL::WorkNCCL>& work) {},
      OpType::ALLTOALL,
      "nccl:all_to_all");
}

c10::intrusive_ptr<Work> ProcessGroupNCCL::send(
    std::vector<at::Tensor>& tensors,
    int dstRank,
    int /* unused */) {
  check_gpu_tensors_different_devices(tensors, true);

  // @lint-ignore CLANGTIDY
  auto tensor = tensors.back();
  RECORD_PARAM_COMMS_DATA(
      static_cast<int>(
          this->getSequenceNumberForGroup() + 1), // seq + 1 to match collective
      this->getID(),
      tensors, // inputTensors
      tensors, // outputTensors
      dstRank, // dst rank
      "send", // colName
      tensor.numel(), // inNelems
      tensor.numel(), // outNelems
      tensor.scalar_type(), // dType
      std::vector<int64_t>(), // inSplitSizes
      std::vector<int64_t>(), // outSplitSizes
      globalRankStart, // globalRankStart
      globalRankStride, // globalRankStride
      this->getSize()); // worldSize

  auto ret = pointToPoint(
      tensors,
      [&](at::Tensor& input,
          ncclComm_t comm,
          at::cuda::CUDAStream& stream,
          int dst) {
        torch::cuda::nccl::send(input, comm, stream, dst);
        return ncclSuccess;
      },
      dstRank,
      OpType::SEND,
      c10::str("nccl:send ", rank_, "->", dstRank).c_str());
  return ret;
}

c10::intrusive_ptr<Work> ProcessGroupNCCL::recv(
    std::vector<at::Tensor>& tensors,
    int srcRank,
    int /* unused */) {
  check_gpu_tensors_different_devices(tensors, true);

  // @lint-ignore CLANGTIDY
  auto tensor = tensors.back();
  RECORD_PARAM_COMMS_DATA(
      static_cast<int>(
          this->getSequenceNumberForGroup() + 1), // seq + 1 to match collective
      this->getID(),
      tensors, // inputTensors
      tensors, // outputTensors
      srcRank, // src rank
      "recv", // colName
      tensor.numel(), // inNelems
      tensor.numel(), // outNelems
      tensor.scalar_type(), // dType
      std::vector<int64_t>(), // inSplitSizes
      std::vector<int64_t>(), // outSplitSizes
      globalRankStart, // globalRankStart
      globalRankStride, // globalRankStride
      this->getSize()); // worldSize

  auto ret = pointToPoint(
      tensors,
      [&](at::Tensor& output,
          ncclComm_t comm,
          at::cuda::CUDAStream& stream,
          int src) {
        torch::cuda::nccl::recv(output, comm, stream, src);
        return ncclSuccess;
      },
      srcRank,
      OpType::RECV,
      c10::str("nccl:recv ", rank_, "<-", srcRank).c_str());
  return ret;
}
#else
c10::intrusive_ptr<Work> ProcessGroupNCCL::alltoall_base(
    at::Tensor& /* unused */,
    at::Tensor& /* unused */,
    std::vector<int64_t>& /* unused */,
    std::vector<int64_t>& /* unused */,
    const AllToAllOptions& /* unused */) {
  C10_THROW_ERROR(
      NotImplementedError,
      "ProcessGroupNCCL only supports alltoall* for NCCL lib version >= 2.7.0");
}

c10::intrusive_ptr<Work> ProcessGroupNCCL::alltoall(
    std::vector<at::Tensor>& /* unused */,
    std::vector<at::Tensor>& /* unused */,
    const AllToAllOptions& /* unused */) {
  C10_THROW_ERROR(
      NotImplementedError,
      "ProcessGroupNCCL only supports alltoall* for NCCL lib version >= 2.7.0");
}

c10::intrusive_ptr<Work> ProcessGroupNCCL::send(
    std::vector<at::Tensor>& /* unused */,
    int /* unused */,
    int /* unused */) {
  C10_THROW_ERROR(
      NotImplementedError,
      "ProcessGroupNCCL only supports send for NCCL lib version >= 2.7.0");
}

c10::intrusive_ptr<Work> ProcessGroupNCCL::recv(
    std::vector<at::Tensor>& /* unused */,
    int /* unused */,
    int /* unused */) {
  C10_THROW_ERROR(
      NotImplementedError,
      "ProcessGroupNCCL only supports recv for NCCL lib version >= 2.7.0");
}
#endif

void ProcessGroupNCCL::groupStart() {
#if defined(NCCL_MAJOR) && (NCCL_MAJOR >= 2)
  C10D_NCCL_CHECK(ncclGroupStart(), c10::nullopt);
#endif
  ++ncclActiveGroupCounter_;
}

void ProcessGroupNCCL::groupEnd() {
#if defined(NCCL_MAJOR) && (NCCL_MAJOR >= 2)
#ifndef NCCL_HAS_COMM_NONBLOCKING
  C10D_NCCL_CHECK(ncclGroupEnd(), c10::nullopt);
#else
  if (!nccl_use_nonblocking()) {
    C10D_NCCL_CHECK(ncclGroupEnd(), c10::nullopt);
  } else {
    TORCH_WARN(
        "ProcessGroupNCCL::groupEnd() called in nonblocking communicator mode without involved communicators specified; gathering all mapped communicators...");
    std::unique_lock<std::mutex> lock(mutex_);
    std::vector<std::shared_ptr<NCCLComm>> ncclComms_;
    for (auto& it : devNCCLCommMap_) {
      ncclComms_.insert(ncclComms_.end(), it.second.begin(), it.second.end());
    }
    C10D_NCCL_CHECK_TIMEOUT_GROUPEND(ncclGroupEnd(), ncclComms_, c10::nullopt);
  }
#endif
#endif
  --ncclActiveGroupCounter_;
}

void ProcessGroupNCCL::groupEndNonblocking(
    std::vector<std::shared_ptr<NCCLComm>> comms) {
#if defined(NCCL_MAJOR) && (NCCL_MAJOR >= 2)
#ifndef NCCL_HAS_COMM_NONBLOCKING
  C10D_NCCL_CHECK(ncclGroupEnd(), c10::nullopt);
#else
  if (!nccl_use_nonblocking()) {
    C10D_NCCL_CHECK(ncclGroupEnd(), c10::nullopt);
  } else {
    C10D_NCCL_CHECK_TIMEOUT_GROUPEND(ncclGroupEnd(), comms, c10::nullopt);
  }
#endif
#endif
  --ncclActiveGroupCounter_;
}

c10::intrusive_ptr<Work> ProcessGroupNCCL::gather(
    std::vector<std::vector<at::Tensor>>& outputTensors,
    std::vector<at::Tensor>& inputTensors,
    const GatherOptions& opts) {
  static auto invalidArgument = [](const std::string& msg) {
    C10_THROW_ERROR(ValueError, "ProcessGroupNCCL::gather: " + msg);
  };

  assertRootRank(invalidArgument, opts.rootRank, size_);
  check_gpu_tensors_different_devices(inputTensors, true);
  assertSingleElementInput(invalidArgument, inputTensors);

  // @lint-ignore CLANGTIDY
  auto tensor = inputTensors.back();

  std::vector<at::Tensor> outputs;

  if (getRank() == opts.rootRank) {
    if (outputTensors.size() != 1) {
      std::stringstream ss;
      ss << "requires a single-element output list containing a list with "
         << getSize() << " tensors.";
      invalidArgument(ss.str());
    } else if (outputTensors[0].size() != static_cast<size_t>(getSize())) {
      std::stringstream ss;
      ss << "Incorrect output list size " << outputTensors[0].size()
         << ". Output list size should be " << getSize()
         << ", same as size of the process group.";
      invalidArgument(ss.str());
    }

    const auto& options = inputTensors[0].options();
    const auto& sizes = inputTensors[0].sizes();
    assertTypeAndSizesMatch(invalidArgument, outputTensors[0], options, sizes);
    outputs = outputTensors[0];
  } else {
    // if not in the root rank, initialize outputs as empty list
    if (outputTensors.size() != 0) {
      invalidArgument("requires empty output on non-root");
    }
    outputs = {};
    // append a empty tensor to the list, we don't use it but the
    // `collective` template function requires it to invoke its function
    outputs.emplace_back();
  }

  RECORD_PARAM_COMMS_DATA(
      static_cast<int>(
          this->getSequenceNumberForGroup() + 1), // seq + 1 to match collective
      this->getID(),
      inputTensors, // inputTensors
      outputTensors, // outputTensors
      opts.rootRank, // root rank
      "gather", // colName
      tensor.numel(), // inNelems
      tensor.numel() * this->getSize(), // outNelems
      tensor.scalar_type(), // dType
      std::vector<int64_t>(), // inSplitSizes
      std::vector<int64_t>(), // outSplitSize
      globalRankStart, // globalRankStart
      globalRankStride, // globalRankStride
      this->getSize()); // worldSize

  // avoidRecordStreams_ note: collective() will stash inputTensors and
  // outputs, which == outputTensors[0] on the root rank where it matters.
  return collective(
      inputTensors,
      outputs,
      [&](at::Tensor& /* unused */,
          at::Tensor& /* unused */,
          ncclComm_t comm,
          at::cuda::CUDAStream& stream) {
        const auto root = opts.rootRank;
        if (getRank() == root) {
          if (!avoidRecordStreams_) {
            for (auto output : outputs) {
              c10::cuda::CUDACachingAllocator::recordStream(
                  output.storage().data_ptr(), stream);
            }
          }
        }
        torch::cuda::nccl::gather(inputTensors[0], outputs, comm, stream, root);
        return ncclSuccess;
      },
      OpType::GATHER,
      "nccl:gather");
}

c10::intrusive_ptr<Work> ProcessGroupNCCL::scatter(
    std::vector<at::Tensor>& outputTensors,
    std::vector<std::vector<at::Tensor>>& inputTensors,
    const ScatterOptions& opts) {
  static auto invalidArgument = [](const std::string& msg) {
    C10_THROW_ERROR(ValueError, "ProcessGroupNCCL::scatter: " + msg);
  };

  assertRootRank(invalidArgument, opts.rootRank, size_);
  check_gpu_tensors_different_devices(outputTensors, true);
  assertSingleElementInput(invalidArgument, outputTensors);

  // @lint-ignore CLANGTIDY
  auto tensor = outputTensors.back();

  std::vector<at::Tensor> inputs;

  if (getRank() == opts.rootRank) {
    if (inputTensors.size() != 1) {
      std::stringstream ss;
      ss << "requires a single-element input list containing a list with "
         << getSize() << " tensors.";
      invalidArgument(ss.str());
    } else if (inputTensors[0].size() != static_cast<size_t>(getSize())) {
      std::stringstream ss;
      ss << "Incorrect input list size " << inputTensors[0].size()
         << ". Input list size should be " << getSize()
         << ", same as size of the process group.";
      invalidArgument(ss.str());
    }

    const auto& options = outputTensors[0].options();
    const auto& sizes = outputTensors[0].sizes();
    assertTypeAndSizesMatch(invalidArgument, inputTensors[0], options, sizes);
    inputs = inputTensors[0];
  } else {
    // if not in the root rank, initialize inputTensors as empty place holder
    // with an empty list
    if (inputTensors.size() != 0) {
      invalidArgument("requires empty input on non-root");
    }
    inputs = {};
    // append a empty tensor to the list, we don't use it but the
    // `collective` template function requires it to invoke its function
    inputs.emplace_back();
  }

  RECORD_PARAM_COMMS_DATA(
      static_cast<int>(
          this->getSequenceNumberForGroup() + 1), // seq + 1 to match collective
      this->getID(),
      inputTensors, // inputTensors
      outputTensors, // outputTensors
      opts.rootRank, // root rank
      "scatter", // colName
      tensor.numel(), // inNelems
      tensor.numel() * this->getSize(), // outNelems
      tensor.scalar_type(), // dType
      std::vector<int64_t>(), // inSplitSizes
      std::vector<int64_t>(), // outSplitSize
      globalRankStart, // globalRankStart
      globalRankStride, // globalRankStride
      this->getSize()); // worldSize

  // avoidRecordStreams_ note: collective() will stash outputTensors and
  // inputs, which == inputTensors[0] on the root rank where it matters.
  bool avoidRecordStreams = avoidRecordStreams_ || (!opts.asyncOp);

  return collective(
      outputTensors,
      inputs,
      [&](at::Tensor& /* unused */,
          at::Tensor& /* unused */,
          ncclComm_t comm,
          at::cuda::CUDAStream& stream) {
        const auto root = opts.rootRank;
        if (getRank() == root) {
          if (!avoidRecordStreams) {
            for (auto input : inputs) {
              c10::cuda::CUDACachingAllocator::recordStream(
                  input.storage().data_ptr(), stream);
            }
          }
        }
        torch::cuda::nccl::scatter(
            inputs, outputTensors[0], comm, stream, root);
        return ncclSuccess;
      },
      OpType::SCATTER,
      "nccl:scatter",
      avoidRecordStreams);
}

c10::intrusive_ptr<Work> ProcessGroupNCCL::recvAnysource(
    std::vector<at::Tensor>& /* unused */,
    int /* unused */) {
  C10_THROW_ERROR(
      NotImplementedError, "ProcessGroupNCCL does not support recvAnysource");
}

c10::intrusive_ptr<Work> ProcessGroupNCCL::_allgather_base(
    at::Tensor& output_tensor,
    at::Tensor& input_tensor,
    const AllgatherOptions& opts) {
  check_gpu_single_tensor(input_tensor);
  check_gpu_single_tensor(output_tensor);

  if (input_tensor.dtype() != output_tensor.dtype()) {
    C10_THROW_ERROR(
        TypeError, "output tensor must have the same type as input tensor");
  }

  if (input_tensor.numel() * size_ != output_tensor.numel()) {
    C10_THROW_ERROR(
        ValueError,
        "output tensor size must be equal to world_size times input tensor size");
  }

  // @lint-ignore CLANGTIDY
  const auto& tensor = output_tensor;
  RECORD_PARAM_COMMS_DATA(
      static_cast<int>(
          this->getSequenceNumberForGroup() + 1), // seq + 1 to match collective
      this->getID(),
      input_tensor, // inputTensors
      output_tensor, // outputTensors
      rank_, // rank
      "_allgather_base", // colName
      input_tensor.numel(), // inNelems
      tensor.numel(), // outNelems
      tensor.scalar_type(), // dType
      std::vector<int64_t>(), // inSplitSizes
      std::vector<int64_t>(), // outSplitSize
      globalRankStart, // globalRankStart
      globalRankStride, // globalRankStride
      this->getSize()); // worldSize

  // just a wrapper to fit the collective interface
  auto inputs = std::vector<at::Tensor>{input_tensor};
  auto outputs = std::vector<at::Tensor>{output_tensor};

  // avoidRecordStreams_ note: collective() will stash inputs and outputs.
  // Note 2: for asyncOp = false, we don't want to record streams because we
  // know that the NCCL stream will join back to the "current" stream right
  // after this op. So we might just as well keep the stream ownership of the
  // input/output tensors unchanged. The benefit would be that the
  // allocation/free of the tensors would look deterministic to the "current"
  // stream so that the caching allocator can reuse memory pool for this stream
  // in a clever way. This setting is added for libraries like FSDP which uses
  // `all_gather_into_tensor`.
  bool avoidRecordStreams = avoidRecordStreams_ || (!opts.asyncOp);

  return collective(
      inputs,
      outputs,
      [&](at::Tensor& input,
          at::Tensor& output,
          ncclComm_t comm,
          at::cuda::CUDAStream& stream) {
        if (!avoidRecordStreams) {
          c10::cuda::CUDACachingAllocator::recordStream(
              output.storage().data_ptr(), stream);
        }
        return ncclAllGather(
            input.data_ptr(),
            output.data_ptr(),
            input.numel(),
            getNcclDataType(input.scalar_type()),
            comm,
            stream.stream());
      },
      OpType::_ALLGATHER_BASE,
      "nccl:_all_gather_base",
      avoidRecordStreams);
}

} // namespace c10d

#endif // USE_C10D_NCCL<|MERGE_RESOLUTION|>--- conflicted
+++ resolved
@@ -1249,8 +1249,8 @@
 void ProcessGroupNCCL::heartbeatMonitor() {
   uint64_t heartBeatCounter = 0ULL;
   bool checkTimeoutSignal = (dumpOnTimeout_ && uid_ == 0);
-  int heartBeatTimeout = checkTimeoutSignal ? timeoutCheckIntervalMilSec_
-                                          : heartbeatTimeoutInSec_ * 1000;
+  int heartBeatTimeout = checkTimeoutSignal ? coordDumpCheckIntervalMilSec_
+                                            : heartbeatTimeoutInSec_ * 1000;
   auto lastTimePollStore = std::chrono::steady_clock::now();
   auto lastTimeHeartBeatCheck = std::chrono::steady_clock::now();
   std::future<bool> asyncDebugDump;
@@ -1283,10 +1283,9 @@
       if (computeDeltaMS(lastWorkListUpdateTime_, currentTime) >=
               kWatchdogThreadSleepMillis &&
           computeDeltaMS(lastTimePollStore, currentTime) >=
-              timeoutCheckIntervalMilSec_) {
+              coordDumpCheckIntervalMilSec_) {
         lastTimePollStore = currentTime;
         if (globalStore_->check({std::string(TIMEOUT_DUMP)})) {
-          LOG(ERROR) << "HHH-------H\n\n\n\n";
           auto wakeUpTime = getWakeupTime(waitTimeoutDumpInMilSec_);
           asyncDebugDump = launchAsyncDebugDump();
           waitForDumpOrTimeout(asyncDebugDump, wakeUpTime);
@@ -1299,7 +1298,6 @@
       }
     }
 
-    LOG(ERROR) << checkTimeoutSignal << " DHDHDHDHDH " << computeDeltaMS(lastTimeHeartBeatCheck, currentTime) << "\n\n\n";
     if (!checkTimeoutSignal ||
         computeDeltaMS(lastTimeHeartBeatCheck, currentTime) >=
             heartbeatTimeoutInSec_ * 1000) {
@@ -1540,41 +1538,6 @@
     // Bump up heart beat by one.
     heartbeat_++;
 
-<<<<<<< HEAD
-=======
-    // Assuming that we always init a process group containing all ranks,
-    // we only use the watchdog thread to listen for the global signal to dump
-    // and abort. We poll store to see if some ranks have flagged a timeout when
-    // we haven't polled for `heartbeat_timeout` seconds and there haven't
-    // any work added or removed for `watchdog_timeout` seconds.
-    if (dumpOnTimeout_ && uid_ == 0) {
-      auto currentTime = std::chrono::steady_clock::now();
-      auto timeSinceLastWorkListUpdate =
-          std::chrono::duration_cast<std::chrono::milliseconds>(
-              (currentTime - lastWorkListUpdateTime_))
-              .count();
-      auto timeSinceLastPollStore =
-          std::chrono::duration_cast<std::chrono::milliseconds>(
-              (currentTime - lastTimePollStore))
-              .count();
-      if (timeSinceLastWorkListUpdate >= kWatchdogThreadSleepMillis &&
-          timeSinceLastPollStore >= coordDumpCheckIntervalMilSec_) {
-        lastTimePollStore = currentTime;
-        if (globalStore_->check({std::string(TIMEOUT_DUMP)}) &&
-            !optAsyncDebugDump) {
-          auto wakeUpTime = getWakeupTime(waitTimeoutDumpInMilSec_);
-          optAsyncDebugDump = launchAsyncDebugDump();
-          waitForDumpOrTimeout(*optAsyncDebugDump, wakeUpTime);
-          const auto exitMsg = c10::str(
-              logPrefix(),
-              "Another rank reported a timeout and signaled a global abort.");
-          LOG(ERROR) << exitMsg;
-          C10_THROW_ERROR(DistBackendError, exitMsg);
-        }
-      }
-    }
-
->>>>>>> 6a663432
     for (auto it = workMetaList_.begin(); it != workMetaList_.end();
          /* no increment */) {
       auto& work = *it;
@@ -1597,11 +1560,9 @@
             if (desyncDebug_ || dumpOnTimeout_) {
               // Set shutdown mode, so the heartbeat monitor thread will not
               // abort process immediately.
-              LOG(ERROR) << "Before HHHH\n\n\n\n";
               collectiveDebugInfoMode_.store(true);
               std::vector<uint8_t> vec(1);
               globalStore_->set(std::string(TIMEOUT_DUMP), vec);
-              LOG(ERROR) << "Set HHHH\n\n\n\n";
             }
 
             auto wakeUpTime = getWakeupTime(waitTimeoutDumpInMilSec_);
