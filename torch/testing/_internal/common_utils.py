--- conflicted
+++ resolved
@@ -2703,12 +2703,8 @@
                 super_run = torch._dynamo.optimize("aot_eager_decomp_partition")(super_run)
             elif TEST_WITH_TORCHDYNAMO:
                 # TorchDynamo optimize annotation
-<<<<<<< HEAD
                 count_dynamo_test_run(strict=strict_mode)
-                super_run = torch._dynamo.optimize("eager", save_config=False, nopython=strict_mode)(super_run)
-=======
                 super_run = torch._dynamo.optimize("eager", nopython=nopython)(super_run)
->>>>>>> 25c46cbd
 
             super_run(result=result)
 
