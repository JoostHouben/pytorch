# Owner(s): ["module: dynamo"]
# flake8: noqa: E731, C405, F811, C418, C417
import collections
import functools
import inspect
import itertools
import math
import operator
import sys
import unittest
from dataclasses import dataclass, field
from typing import Any, Dict, List, NamedTuple
from unittest.mock import patch

import numpy as np

import torch

import torch._dynamo.test_case
import torch._dynamo.testing
from torch import sub
from torch._dynamo.testing import expectedFailureDynamic
from torch._dynamo.utils import ifdynstaticdefault, same

from torch.nn import functional as F
from torch.testing._internal.common_utils import (
    disable_translation_validation_if_dynamic_shapes,
)

# Defines all the kernels for tests
from torch.testing._internal.triton_utils import *  # noqa: F403

d = torch.ones(10, 10)
e = torch.nn.Linear(10, 10)
flag = True


class CustomDictSubclass(collections.OrderedDict):
    pass


clip01 = functools.partial(torch.clip, min=0.0, max=1.0)


def constant3(a, b):
    return a - b + (1.0 + 2)


def func_with_default(a, b, some_default_arg=True):
    if some_default_arg:
        return a - b


def make_test(fn=None, expected_frame_count=1):
    if fn is None:
        return lambda fn: make_test(fn, expected_frame_count=expected_frame_count)

    nargs = len(inspect.signature(fn).parameters)

    def test_fn(self):
        return torch._dynamo.testing.standard_test(
            self,
            fn=fn,
            nargs=nargs,
            expected_frame_count=expected_frame_count,
        )

    return test_fn


@torch.jit.script_if_tracing
def inline_script_if_tracing(x):
    return x + 1.2


@torch.jit.ignore
def inline_ignore(x):
    return x + 3.4


@torch.jit.unused
def inline_unused(x):
    return x + 5.6


class FunctionTests(torch._dynamo.test_case.TestCase):
    @make_test
    def test_inline_jit_annotations(x):
        x = inline_script_if_tracing(x)
        x = inline_ignore(x)
        x = inline_unused(x)
        return

    @make_test
    def test_add(a, b):
        return a + b

    @make_test
    def test_add_(a, b):
        a_copy = torch.tensor(a)
        return a_copy.add_(b, alpha=5.0)

    @make_test
    def test_addcdiv(a, b, c):
        # dynamo decomposes this to avoid a graph break when
        # the value kwarg is populated
        return torch.addcdiv(a, b, c, value=5.0)

    @make_test
    def test_addcdiv_(a, b, c):
        a_copy = torch.tensor(a)
        return a_copy.addcdiv_(b, c, value=5.0)

    @make_test
    def test_is_not_null(a, b):
        if a is not None and b is not None:
            return a + b

    @make_test
    def test_functools_partial(a, b):
        return clip01(a + b)

    @make_test
    def test_itertools_product(a, b):
        v = a
        for x, i in itertools.product([a, b], [1, 2]):
            v = v + x * i
        return v

    @make_test
    def test_itertools_chain(a, b):
        v = a
        for x in itertools.chain([a, b], [1, 2]):
            v = v + x
        return v

    @make_test
    def test_itertools_combinations(a, b):
        combs = []
        for size in itertools.combinations((1, 2, 3, 4), 2):
            combs.append(torch.ones(size))
        return combs

    @make_test
    def test_constant1(a, b, c):
        return a - b * c + 1.0

    @make_test
    def test_constant2(a, b, c):
        return a - b * c + 1

    @make_test
    def test_constant3(a):
        b = 1
        c = 2
        d = 3
        return b + c - d + a

    @make_test
    def test_constant4(a, b):
        c = 2
        d = 3
        if c > d:
            return a - b
        return b - a

    @make_test
    def test_finfo(a, b):
        if torch.iinfo(torch.int32).bits == 32:
            return torch.finfo(a.dtype).min * b

    @make_test
    def test_globalfn(a, b):
        return sub(a, b)

    @make_test
    def test_viatorch(a, b):
        return torch.sub(a, b)

    @make_test
    def test_viamethod(a, b):
        return a.sub(b)

    @make_test
    def test_indirect1(a, b):
        t = a.sub
        return t(b)

    @make_test
    def test_indirect2(a, b):
        t = a.sub
        args = (b,)
        return t(*args)

    @make_test
    def test_indirect3(a, b):
        t = a.sub
        args = (b,)
        kwargs = {}
        return t(*args, **kwargs)

    @make_test
    def test_methodcall1(a, b, c):
        return constant3(a, b) * c

    @make_test
    def test_methodcall2(a, b):
        return constant3(a=b, b=a) + 1

    @make_test
    def test_methodcall3(a, b):
        return constant3(a, b=1.0) + b

    @make_test
    def test_device_constant(a):
        return a + torch.ones(1, device=torch.device("cpu"))

    @make_test
    def test_tuple1(a, b):
        args = (a, b)
        return sub(*args)

    @make_test
    def test_tuple2(a, b):
        args = [a, b]
        return sub(*args)

    @make_test
    def test_is_in_onnx_export(x, y):
        if torch.onnx.is_in_onnx_export():
            return x - 1
        else:
            return y + 1

    @make_test
    def test_is_fx_tracing(x, y):
        if torch.fx._symbolic_trace.is_fx_tracing():
            return x - 1
        else:
            return y + 1

    @make_test
    def test_listarg1(a, b):
        return torch.cat([a, b])

    @make_test
    def test_listarg2(a, b):
        return torch.cat((a, b), dim=0)

    @make_test
    def test_listarg3(a, b):
        kwargs = {"tensors": (a, b), "dim": 0}
        return torch.cat(**kwargs)

    @make_test
    def test_listarg4(a, b):
        return torch.cat(tensors=[a, b], dim=0)

    @make_test
    def test_listarg5(a, b):
        args = [(a, b)]
        kwargs = {"dim": 0}
        return torch.cat(*args, **kwargs)

    @make_test
    def test_deque(a, b):
        d = collections.deque([a, b])
        d.append(a + 1)
        d.extend([a, b])
        d.insert(0, "foo")
        tmp = d.pop()

        another_deque = collections.deque([tmp])
        d.extendleft(another_deque)
        another_deque.clear()
        d.extend(another_deque)

        d[2] = "setitem"
        d = d.copy()
        d.append(d.popleft())

        empty = collections.deque()
        d.extend(empty)

        # dynamo same() util doesn't support deque so just return a list
        return list(d)

    @make_test
    def test_slice1(a):
        return a[5]

    @make_test
    def test_slice2(a):
        return a[:5]

    @make_test
    def test_slice3(a):
        return a[5:]

    @make_test
    def test_slice4(a):
        return a[2:5]

    @make_test
    def test_slice5(a):
        return a[::2]

    @make_test
    def test_slice6(a):
        return torch.unsqueeze(a, 0)[:, 2:]

    @make_test
    def test_range1(a):
        return torch.tensor(range(a.size(0)))

    @make_test
    def test_range2(x, y):
        r = x + y
        for i in range(x.size(0) + 2):
            r = r / y
        return r

    @make_test
    def test_unpack1(a):
        a, b = a[:5], a[5:]
        return a - b

    @make_test
    def test_unpack2(a):
        packed = [a[:5], a[5:]]
        a, b = packed
        return a - b

    @make_test
    def test_unpack3(a):
        packed = (a[:5], a[5:])
        a, b = packed
        return a - b

    @make_test
    def test_fn_with_self_set(a, b):
        # avg_pool2d is an odd one with __self__ set
        return F.avg_pool2d(
            torch.unsqueeze(a, 0) * torch.unsqueeze(b, 1), kernel_size=2, padding=1
        )

    @make_test
    def test_return_tuple1(a, b):
        return (a - b, b - a, a, b)

    @make_test
    def test_globalvar(a, b):
        return a - b + d

    @make_test
    def test_globalmodule(x):
        return e(x)

    @make_test
    def test_inline_with_default(a, b, c):
        return func_with_default(a, b) * c

    @make_test
    def test_inner_function(x):
        def fn(x):
            return torch.add(x, x)

        return fn(x)

    @make_test
    def test_transpose_for_scores(x):
        new_x_shape = x.size()[:-1] + (2, 5)
        x = x.view(*new_x_shape)
        return x.permute(0, 2, 1)

    @make_test
    def test_return_tuple2(x):
        return (torch.add(x, x), x)

    @make_test
    def test_load_global_bool(x):
        if flag:
            return torch.add(x, x)
        else:
            return x

    @make_test
    def test_len_tensor(x):
        z = len(x)
        return torch.add(x, z)

    @make_test
    def test_len_constant_list(x):
        z = len([1, 2, 3])
        return torch.add(x, z)

    @make_test
    def test_len_constant_dict(x):
        z = len({"foo": "bar"})
        return torch.add(x, z)

    @make_test
    def test_dict_copy(x):
        z = dict({"foo": x + 1})
        return z

    @make_test
    def test_callable_lambda(x):
        if callable(lambda x: True):
            return x + 1
        else:
            return x - 1

    @make_test
    def test_callable_torch(x):
        if callable(torch.abs):
            return x + 1
        else:
            return x - 1

    @make_test
    def test_callable_builtin(x):
        if callable(sum):
            return x + 1
        else:
            return x - 1

    @make_test
    def test_len_constant_misc_iterables(x):
        a = len((1, 2, 3))
        b = len("test str")
        c = a + b
        return torch.add(x, c)

    @make_test
    def test_dict_kwargs(x):
        z = dict(text_embed=x + 1, other=x + 2)
        return z

    @make_test
    def test_ordered_dict_kwargs(x):
        z = collections.OrderedDict(sample=torch.ones(10))
        return z

    @make_test
    def test_custom_dict_kwargs(x):
        z = CustomDictSubclass(sample=torch.ones(10))
        return z

    @make_test
    def test_float(x):
        y = float(1.2)  # noqa: UP018
        y += float("1.2")
        return torch.add(x, y)

    @make_test
    def test_is_floating_point(x):
        y = x + 1
        return torch.is_floating_point(y), torch.is_floating_point(input=y)

    @make_test
    def test_dtype(x):
        if x.dtype == torch.float32:
            return x + 1

    @make_test
    def test_get_default_dtype(x):
        if x.dtype == torch.get_default_dtype():
            return x + 1
        else:
            return x - 1

    @make_test
    def test_get_autocast_gpu_dtype(x):
        dtype = torch.get_autocast_gpu_dtype()
        return x.type(dtype)

    @make_test
    def test_promote_types(x):
        if x.dtype == torch.promote_types(torch.int32, torch.float32):
            return x + 1
        else:
            return x - 1

    @make_test
    def test_get_calculate_correct_fan(x):
        fan_in = torch.nn.init._calculate_correct_fan(x, "fan_in")
        return x + fan_in

    @make_test
    def test_is_complex(x):
        if torch.is_complex(x):
            return x + 1
        else:
            return x - 1

    @make_test
    def test_get_privateuse1_name(x):
        if torch._C._get_privateuse1_backend_name() == "privateuseone":
            return x + 1
        else:
            return x - 1

    @make_test
    def test_device(x):
        if not x.is_cuda:
            return x + 1

    @make_test
    def test_tensor_type(a, b):
        m = a.to(torch.float16)
        return b.type(m.type())

    @unittest.skipIf(not torch.cuda.is_available(), "requires cuda")
    @make_test
    def test_tensor_type2(a, b):
        m = a.to("cuda")
        return m + b.type(m.type())

    @make_test
    def test_tensor_type3(a, b):
        m = a.type(torch.HalfTensor)
        return b.type(m.type())

    @make_test
    def test_tensor_type4(a, b):
        m = a.type("torch.HalfTensor")
        return b.type(m.type())

    @unittest.skipIf(not torch.cuda.is_available(), "requires cuda")
    @make_test
    def test_tensor_type5(a, b):
        m = a.type(torch.cuda.HalfTensor)
        return b.type(m.type())

    @make_test
    def test_ndim(x):
        if x.ndim == 2 and x.ndimension() == 2 and x.dim() == 2:
            return x + 1

    @make_test
    def test_T(x):
        return torch.ones_like(x.T)

    @make_test
    def test_mT(x):
        return torch.ones_like(x.mT)

    @make_test
    def test_is_sparse(x):
        if not x.is_sparse:
            return x + 1

    @make_test
    def test_shape1(x):
        if x.shape[0] == 10:
            return x + 1

    @make_test
    def test_shape2(x):
        if x.size(1) == 10:
            return x + 1

    @make_test
    def test_del(a, b):
        c = a + 1
        d = c + 2
        del c, a
        return b + d

    @make_test
    def test_chunks1(x):
        chunk_size = 5
        assert x.shape[0] % chunk_size == 0
        assert x.shape[0] // chunk_size == 2
        return x[:chunk_size] - x[chunk_size:]

    @make_test
    def test_import1(x, y):
        import torch
        from torch import sub

        return sub(torch.add(x, y), y)

    @make_test
    def test_return_dict(x, y):
        z = [x + y, y, False]
        return {"x": x, "z": z, "a": x, "b": z, "c": x}

    @make_test
    def test_return_dict2(x, y):
        tmp = {"x": x}
        tmp["z"] = [x + y, y]
        tmp["y"] = y
        tmp["z"].append(False)
        return tmp

    @make_test
    def test_funcdef_closure(x, y):
        x = x + y + 1.0

        def inner(z):
            nonlocal x, y
            y = x + z + 20.0
            x = y + z + 10.0

        inner(2.0)
        inner(3.0)

        return x, y

    @make_test
    def test_module_constant(x, y):
        r = x + y
        for i in range(torch._dynamo.testing.three):
            r = r / y
        return r

    @make_test
    def test_inline_softmax(x, y):
        # This is common in sme huggingface models
        return torch.nn.Softmax(dim=-1)(x + y * 2)

    @make_test
    def test_dtype_compare(a, b):
        if a.dtype == torch.float16:
            return a + 10
        if a.dtype == torch.float32:
            return a - b * 32

    @make_test
    def test_build_list_unpack(a, b):
        it1 = (x + 1 for x in (a, b))
        it2 = (x - 1 for x in (a, b))
        return torch.cat([*it1, *it2], dim=-1)

    @make_test
    def test_tensor_len(a, b):
        return a + b + len(a) + b.__len__()

    @make_test
    def test_pop(a, b):
        ll = [a, b]
        ll.append(a + 1)
        ll.extend(
            [
                b + 2,
                a + b,
            ]
        )
        ll.pop(-1)
        ll.pop(0)
        ll.pop()
        v1, v2 = ll
        return v1 - v2

    @make_test
    def test_list_convert(a, b):
        ll = [a + 2, b]
        ll = tuple(ll)
        tmp = b + 3
        ll = list(ll)
        v1, v2 = ll
        return v1 - v2 + tmp

    @make_test
    def test_list_add(a, b):
        l1 = (a, b)
        l2 = ()  # being a LOAD_CONST in the bytecode
        l3 = l1 + l2
        return l3[0] + l3[1]

    @make_test
    def test_list_index_with_constant_tensor(a, b):
        l1 = [a, b, a + 1, b + 1]
        return l1[torch.as_tensor(2)]

    @make_test
    def test_startswith(a, b):
        x = a + b
        if "foobar".startswith("foo") and "test" in constant3.__module__:
            x = x + 1
        return x

    @make_test
    def test_dict_ops(a, b):
        tmp = {"a": a + 1, "b": b + 2}
        assert tmp.get("zzz") is None
        v = tmp.pop("b") + tmp.get("a") + tmp.get("missing", 3) + tmp.pop("missing", 4)
        tmp.update({"d": 3})
        tmp["c"] = v + tmp["d"]
        if "c" in tmp and "missing" not in tmp:
            return tmp["c"] - tmp["a"] + len(tmp)

    def test_dict_param_keys(self):
        a_param = torch.nn.Parameter(torch.ones([4, 4]))

        def fn(a):
            tmp = {"a": a, a_param: 3}
            return tmp["a"] + tmp[a_param]

        test = make_test(fn)
        test(self)

    def _test_default_dict_helper(self, factory):
        dd = collections.defaultdict(factory)
        param = torch.nn.Parameter(torch.ones([2, 2]))

        def fn(x):
            dd["a"] = x + 1
            dd[param] = 123
            dd["c"] = x * 2
            return dd["b"], dd

        x = torch.randn(10, 10)
        ref = fn(x)
        opt_fn = torch._dynamo.optimize_assert("eager")(fn)
        res = opt_fn(x)

        self.assertTrue(same(ref[0], res[0]))
        self.assertTrue(same(ref[1]["a"], res[1]["a"]))
        self.assertTrue(same(ref[1]["c"], res[1]["c"]))
        self.assertTrue(same(ref[1][param], res[1][param]))

    def test_default_dict(self):
        self._test_default_dict_helper(dict)

    def test_default_dict_lambda(self):
        self._test_default_dict_helper(lambda: dict())

    def test_default_dict_closure(self):
        def factory():
            return dict()

        self._test_default_dict_helper(factory)

    def test_default_dict_constr(self):
        param = torch.nn.Parameter(torch.ones([2, 2]))

        def fn(x):
            dd = collections.defaultdict(lambda: dict())
            dd["a"] = x + 1
            dd[param] = 123
            dd["c"] = x * 2
            dd.update({"b": x * 3})
            dd.update([["d", x - 2], ("e", x + 2)])
            dd.update(zip("ab", [x + 3, x + 4]))
            return dd["b"], dd

        x = torch.randn(10, 10)
        ref = fn(x)
        opt_fn = torch._dynamo.optimize_assert("eager")(fn)
        res = opt_fn(x)

        self.assertTrue(same(ref[0], res[0]))
        self.assertTrue(same(ref[1]["a"], res[1]["a"]))
        self.assertTrue(same(ref[1]["b"], res[1]["b"]))
        self.assertTrue(same(ref[1]["c"], res[1]["c"]))
        self.assertTrue(same(ref[1]["d"], res[1]["d"]))
        self.assertTrue(same(ref[1]["e"], res[1]["e"]))
        self.assertTrue(same(ref[1][param], res[1][param]))

    @make_test
    def test_call_dict1(x):
        d1 = dict()
        d1["x"] = x + 1
        d2 = collections.OrderedDict()
        d2["x"] = x + 2
        return d1["x"] + d2["x"] + 1

    @make_test
    def test_call_dict2(x):
        d1 = dict()
        d1["x"] = x
        d2 = collections.OrderedDict(d1)
        if isinstance(d2, collections.OrderedDict):
            return x + 1
        else:
            return x - 1

    @make_test
    def test_call_dict3(x):
        my_list = [("a", x), ("b", x + 1), ("c", x + 2)]
        d1 = dict(my_list)
        d1["a"] = x + 10
        d2 = collections.OrderedDict(my_list)
        d2["c"] = x + 20
        return d1["a"] + d2["c"] + 1

    @make_test
    def test_call_dict4(x):
        my_list = (("a", x), ("b", x + 1), ("c", x + 2))
        d1 = dict(my_list)
        d1["a"] = x + 10
        d2 = collections.OrderedDict(my_list)
        d2["c"] = x + 20
        return d1["a"] + d2["c"] + 1

    @make_test
    def test_call_dict5(x):
        my_list = iter([("a", x), ("b", x + 1), ("c", x + 2)])
        d1 = dict(my_list)
        d1["a"] = x + 10
        d2 = collections.OrderedDict(my_list)
        d2["c"] = x + 20
        return d1["a"] + d2["c"] + 1

    @make_test
    def test_dict_fromkeys(x, y):
        lst = ["a", "b"]
        d = dict.fromkeys(lst)
        d1 = dict.fromkeys(d, x + 1)
        d2 = collections.defaultdict.fromkeys(iter(d1), x - 2)
        d3 = collections.OrderedDict.fromkeys(tuple(lst), value=y)
        return d1["a"] * d2["b"] + d2["a"] + d1["b"] + d3["a"] + d3["b"] + 1

    @make_test
    def test_dict_copy(x):
        my_list = [("a", x), ("b", x + 1), ("c", x + 2)]
        d1 = dict(my_list)
        d1["a"] = x + 10
        d2 = d1.copy()
        d2["a"] = x - 5
        d2["b"] = x + 3
        d3 = collections.OrderedDict(my_list)
        d3["c"] = x + 20
        d4 = d3.copy()
        d4["c"] = x - 10
        return d1["a"] * d2["a"] + d2["b"] + d3["c"] * d4["c"] + 1

    @make_test
    def test_dict_update(x, y, z):
        d = {"a": x, "b": y}
        d.update({"a": y - 1})
        d.update([("b", z + 1), ["c", z]])
        d.update(zip("ab", [z + 3, y + 2]))

        od = collections.OrderedDict(a=x * 3, b=y + 2)
        od.update({"a": y + 5})
        od.update([["b", z + 6], ("c", z - 7)])
        od.update(zip("ab", [z - 3, x + 2]))
        return d["a"] * od["a"] + od["c"] + d["b"] + od["b"] * d["c"]

    @make_test
    def test_min_max(a, b):
        c = a + b
        a = a.sum()
        b = b.sum()
        a = min(max(a, 0), 1)
        b = max(0, min(1, b))
        return max(a, b) - min(a, b) + c

    @make_test
    def test_symbool_to_int(x):
        # this is roughly the pattern found in einops.unpack()
        if sum(s == -1 for s in x.size()) == 0:
            return x + 1
        else:
            return x - 1

    @make_test
    def test_map_sum(a, b, c, d):
        return sum(map(lambda x: x + 1, [a, b, c, d]))

    @make_test
    def test_sum(a, b, c, d):
        return sum([a, b, c, d])

    @make_test
    def test_sum_with_start_arg(a, b, c, d):
        return sum([b, c, d], a)

    @make_test
    def test_sum_with_start_kwarg(a, b, c, d):
        return sum([b, c, d], start=a)

    @make_test(expected_frame_count=0)
    def test_sum_shortcut():
        return sum([0, 1.0, 2, 3.0])

    @make_test(expected_frame_count=0)
    def test_sum_shortcut_with_start_arg():
        return sum([0, 1.0, 2, 3.0], -10)

    @make_test(expected_frame_count=0)
    def test_sum_shortcut_with_start_kwarg():
        return sum([0, 1.0, 2, 3.0], start=-10)

    @make_test
    def test_reduce(a, b, c, d):
        return functools.reduce(operator.add, [a, b, c, d])

    @make_test
    def test_reduce_with_initial(a, b, c, d):
        return functools.reduce(operator.add, [b, c, d], a)

    @make_test(expected_frame_count=0)
    def test_reduce_with_single(x):
        return functools.reduce(lambda a, b: (a, b), [x])

    @make_test(expected_frame_count=0)
    def test_reduce_with_single_with_initial(x, y):
        return functools.reduce(lambda a, b: (a, b), [y], x)

    @make_test(expected_frame_count=0)
    def test_reduce_with_none_initial(x):
        return functools.reduce(lambda a, b: (a, b), [x], None)

    @make_test
    def test_tuple_contains(a, b):
        v1 = "a"
        v2 = "b"
        v3 = "c"
        vals1 = (v1, v2, v3)
        vals2 = ("d", "e", "f")
        if "a" in vals1 and "b" not in vals2:
            return a + b
        return a - b

    @make_test
    def test_set_contains(a, b):
        vals = set(["a", "b", "c"])
        if "a" in vals:
            x = a + b
        else:
            x = a - b
        if "d" in vals:
            y = a + b
        else:
            y = a - b
        return x, y

    @make_test
    def test_tuple_iadd(a, b):
        output = (a, b)
        output += (a + b, a - b)
        return output

    @make_test
    def test_unpack_ex1(x):
        output = (x, x + 1, x + 2, x + 3)
        a, b, *cd = output
        return a - b / cd[0]

    @make_test
    def test_unpack_ex2(x):
        output = (x, x + 1, x + 2, x + 3)
        *ab, c, d = output
        return c - d / ab[0]

    @make_test
    def test_unpack_ex3(x):
        output = (x, x + 1, x + 2, x + 3)
        a, *bc, d = output
        return a - d / bc[0]

    @make_test
    def test_const_tuple_add1(x):
        output = (x, x + 1, x + 2, x + 3)
        output = () + output + ()
        return output[2] + output[3]

    @make_test
    def test_const_tuple_add2(x):
        output = (x, x + 1, x + 2, x + 3)
        output = (None,) + output + (None,)
        return output[2] + output[3]

    @make_test
    def test_list_truth(a, b):
        tmp = [1, 2, 3]
        if tmp:
            return a + b
        else:
            return a - b

    @make_test
    def test_list_reversed(a, b):
        tmp = [a + 1, a + 2, a + 3]
        return a + b + next(iter(reversed(tmp)))

    @make_test
    def test_list_sorted1(x):
        tmp = [1, 10, 3, 0]
        return x + 1, sorted(tmp), sorted(tmp, reverse=True)

    @make_test
    def test_list_sorted2(x):
        y = [
            ("john", "A", 8),
            ("jane", "B", 5),
            ("dave", "B", 10),
        ]
        return (
            x + 1,
            sorted(y),
            sorted(y, key=lambda student: student[2]),
            sorted(y, key=lambda student: student[2], reverse=True),
        )

    @make_test
    def test_tuple_sorted(x):
        tmp = (1, 10, 3, 0)
        return x + 1, sorted(tmp), sorted(tmp, reverse=True)

    @make_test
    def test_dict_sorted(x):
        tmp = {1: "D", 10: "B", 3: "E", 0: "F"}
        return x + 1, sorted(tmp), sorted(tmp, reverse=True)

    @make_test
    def test_list_clear(a, b):
        tmp = [a + 1, a + 2]
        tmp.clear()
        tmp.append(a + b)
        return tmp

    @make_test
    def test_not_list(a):
        return not [a + 1]

    @make_test
    def test_islice_chain(a, b):
        tmp1 = [a + 1, a + 2]
        tmp2 = [a + 3, a + 4]
        a, b = list(itertools.islice(itertools.chain(tmp1, tmp2), 1, 3))
        c = next(itertools.islice(tmp1, 1, None))
        return a - b / c

    @make_test
    def test_namedtuple(a, b):
        mytuple = collections.namedtuple("mytuple", ["x", "y", "xy"])
        tmp = mytuple(a, b, a + b)
        return mytuple(tmp.x, tmp[1], tmp.xy + b)

    @make_test
    def test_namedtuple_defaults(a, b):
        mytuple = collections.namedtuple(
            "mytuple", ["x", "y", "xy"], defaults=(None, 1, None)
        )
        tmp = mytuple(a, xy=b)
        return mytuple(tmp.x, tmp[1], tmp.xy + b)

    class MyNamedTuple(NamedTuple):
        first: torch.Tensor
        second: torch.Tensor

        def add(self) -> torch.Tensor:
            return self.first + self.second

        @staticmethod
        def static_method() -> int:
            return 1

        @classmethod
        def class_method(cls) -> str:
            return cls.__name__

    @make_test
    def test_namedtuple_user_methods(a, b):
        mytuple = FunctionTests.MyNamedTuple(a, b)
        return mytuple.add(), mytuple.static_method(), mytuple.class_method()

    @make_test
    def test_is_quantized(a, b):
        if not a.is_quantized:
            return a + b

    @make_test
    def test_fstrings1(a, b):
        x = 1.229
        tmp = f"{x:.2f} bar"
        if tmp.startswith("1.23"):
            return a + b

    # https://github.com/pytorch/pytorch/issues/103602
    @expectedFailureDynamic
    @make_test
    def test_fstrings2(x):
        tmp = f"{x.shape[0]} bar"
        if tmp.startswith("10"):
            return x + 1

    @make_test
    def test_fstrings3(x):
        tmp = f"{x.__class__.__name__} foo"
        if tmp.startswith("Tensor"):
            return x + 1

    @make_test
    def test_tensor_new_with_size(x):
        y = torch.rand(5, 8)
        z = x.new(y.size())
        assert z.size() == y.size()

    @make_test
    def test_tensor_new_with_shape(x):
        y = torch.rand(5, 8)
        z = x.new(y.shape)
        assert z.size() == y.size()

    @make_test
    def test_jit_annotate(x):
        y = torch.jit.annotate(Any, x + 1)
        return y + 2

    @make_test
    def test_is_contiguous_memory_format(tensor):
        if torch.jit.is_scripting():
            return None
        elif tensor.is_contiguous(memory_format=torch.contiguous_format):
            return tensor + 1

    def test_is_contiguous_frame_counts(self):
        data = [
            torch.rand(10),
            torch.rand(2, 3, 32, 32),
            torch.rand(2, 3, 32, 32).contiguous(memory_format=torch.channels_last),
            torch.rand(10)[::2],
            torch.rand(12),
            torch.rand(2, 3, 24, 24).contiguous(memory_format=torch.channels_last),
            torch.rand(50)[::2],
            torch.rand(2, 3, 32, 32)[:, :, 2:-2, 3:-3],
        ]
        # dynamo should recompile for all inputs in static shapes mode
        expected_frame_counts_static = [1, 2, 3, 4, 5, 6, 7, 8]
        # dynamo should recompile for items 0, 1, 2, 6 in dynamic shapes mode
        expected_frame_counts_dynamic = [1, 2, 3, 4, 4, 4, 4, 5]
        expected_frame_counts = ifdynstaticdefault(
            expected_frame_counts_static, expected_frame_counts_dynamic
        )
        dynamic = ifdynstaticdefault(False, True)

        def func(x):
            if x.is_contiguous():
                return x + 1
            elif x.is_contiguous(memory_format=torch.channels_last):
                return x + 2
            else:
                return x + 3

        cnt = torch._dynamo.testing.CompileCounter()
        cfunc = torch._dynamo.optimize_assert(cnt, dynamic=dynamic)(func)

        assert cnt.frame_count == 0
        for i, x in enumerate(data):
            expected = func(x)
            output = cfunc(x)
            self.assertTrue(same(output, expected))
            assert cnt.frame_count == expected_frame_counts[i]

    @make_test
    def test_list_slice_assignment(x):
        m = [1, 2, 3, 4]
        m[1:] = [6] * (len(m) - 1)
        return x + 1

    @make_test
    def test_distributed_is_available(x):
        if torch.distributed.is_available():
            return x + 1
        else:
            return x - 1

    @unittest.skipIf(
        not torch.distributed.is_available(), "requires distributed package"
    )
    @make_test
    def test_distributed_is_initialized(x):
        if torch.distributed.is_initialized():
            return x + 1
        else:
            return x - 1

    @disable_translation_validation_if_dynamic_shapes
    @make_test
    def test_torch_distributions_functions(x):
        normal = torch.distributions.Normal(x, torch.tensor(1))
        independent = torch.distributions.Independent(normal, 1)
        return independent.log_prob(x)

    @make_test
    def test_context_wrapping_nested_functions_no_closure(x):
        @torch.no_grad()
        def augment(x: torch.Tensor) -> torch.Tensor:
            return (x + 1) * 2

        return augment(x)

    # # This is to test the new syntax for pattern matching
    # # ("match ... case ...") added on python 3.10.
    # # Uncomment these test cases if you run on 3.10+
    # @make_test
    # def test_match_sequence(a):
    #     point = (5, 8)
    #     match point:
    #         case (0, 0):
    #             return a
    #         case (0, y):
    #             return a - y
    #         case (x, 0):
    #             return a + x
    #         case (x, y):
    #             return a + x - y

    # @make_test
    # def test_match_mapping_and_match_keys(x):
    #     param = {"a": 0.5}
    #     match param:
    #         case {"a": param}:
    #             return x * param
    #         case {"b": param}:
    #             return x / param

    def test_math_radians(self):
        def func(x, a):
            return x + math.radians(a)

        cnt = torch._dynamo.testing.CompileCounter()
        cfunc = torch._dynamo.optimize_assert(cnt)(func)

        assert cnt.frame_count == 0
        x = torch.rand(10)
        expected = func(x, 12)
        output = cfunc(x, 12)
        self.assertTrue(same(output, expected))
        assert cnt.frame_count == 1

    @make_test
    def test_numpy_meshgrid(x, y):
        r1, r2 = np.meshgrid(x.numpy(), y.numpy())
        return torch.from_numpy(r1), torch.from_numpy(r2)

    @make_test
    def test_torch_from_numpy(x):
        a = x.numpy()
        b = torch.from_numpy(a)
        if b.size(0) == 1:
            return torch.tensor(True)
        else:
            return torch.tensor(False)

    @make_test
    def test_numpy_size(x):
        a = x.numpy()
        return a.size

    @make_test
    def test_numpy_attributes(x):
        a = x.numpy()
        return (
            a.itemsize,
            a.strides,
            a.shape,
            a.ndim,
            a.size,
            torch.from_numpy(a.T),
            torch.from_numpy(a.real),
            torch.from_numpy(a.imag),
        )

    @make_test
    def test_mean_sum_np(x: torch.Tensor):
        x_mean = np.mean(x.numpy(), 1)
        x_sum = np.sum(x_mean)
        x_sum_array = np.asarray(x_sum)
        return torch.from_numpy(x_sum_array)

    @make_test
    def test_return_numpy_ndarray(x):
        a = x.numpy()
        return a.T

    @make_test
    def test_return_multiple_numpy_ndarray(x):
        a = x.numpy()
        return a.T, a.imag, a.real

    @make_test
    def test_ndarray_method(x):
        a = x.numpy()
        return a.copy()

    @make_test
    def test_ndarray_transpose(x):
        a = x.numpy()
        return a.transpose(0, 1)

    @make_test
    def test_ndarray_reshape(x):
        a = x.numpy()
        return a.reshape([1, a.size])

    @make_test
    def test_ndarray_methods_returning_scalar(x):
        a = x.numpy()
        return a.max(axis=0), a.all(axis=0)

    @make_test
    def test_ndarray_builtin_functions(x):
        a = x.numpy()
        return a + a, a - a

    @make_test
    def test_numpy_dtype_argument_to_function(x):
        return np.ones_like(x, dtype=np.float64)

    @make_test
    def test_numpy_linalg(x):
        return np.linalg.norm(x.numpy(), axis=0)

    @make_test
    def test_numpy_fft(x):
        return np.fft.fftshift(x.numpy())

    @make_test
    def test_numpy_random():
        x = np.random.randn(2, 2)
        return x - x

    @make_test
    def test_partials_torch_op_kwarg(x):
        par_mul = functools.partial(torch.mul, other=torch.ones(10, 10))
        return par_mul(x)

    @make_test
    def test_partials_torch_op_arg(x):
        par_mul = functools.partial(torch.mul, torch.ones(10, 10))
        return par_mul(x)

    @make_test
    def test_partials_udf_arg(x):
        par_mul = functools.partial(udf_mul, torch.ones(10, 10))
        return par_mul(x)

    @make_test
    def test_partials_udf_kwarg(x):
        par_mul = functools.partial(udf_mul, y=torch.ones(10, 10))
        return par_mul(x)

    @make_test
    def test_partials_udf_kwarg_module(x, y):
        par_mod = functools.partial(udf_module, mod=SmallNN())
        return par_mod(x=x, y=y)

    @make_test
    def test_partials_udf_kwarg_method(x, y):
        par_mod = functools.partial(udf_module, mod=SmallNN().forward)
        return par_mod(x=x, y=y)

    @make_test
    def test_partials_lambda(x):
        multiply = lambda x, y: x * y
        triple = functools.partial(multiply, y=3)
        return triple(x)

    @common_utils.parametrize(
        "attr",
        (
            # True
            "__subclasshook__",
            "__lt__",
            "__hash__",
            "__ge__",
            "__le__",
            "__gt__",
            "__dict__",
            "__getattribute__",
            "__setattr__",
            "__doc__",
            "__repr__",
            "__dir__",
            "__init__",
            "__new__",
            "__class__",
            "__eq__",
            "__delattr__",
            "__reduce__",
            "__module__",
            "__format__",
            "__str__",
            "__sizeof__",
            "__ne__",
            "__call__",
            "__reduce_ex__",
            "__init_subclass__",
            # False
            "__code__",
            "__kwdefaults__",
            "__defaults__",
            "__name__",
            "__annotations__",
            "__get__",
            "__builtins__",
            "__qualname__",
            "__globals__",
            "__closure__",
        ),
    )
    def test_partials_hasattr(self, attr):
        def fn(t):
            f = lambda x, y: torch.sin(x) + torch.cos(y)
            p = functools.partial(f, y=t)
            if hasattr(p, attr):
                return p(t)
            else:
                return torch.zeros_like(t)

        t = torch.randn(3, 4)
        counter = torch._dynamo.testing.CompileCounter()
        opt_fn = torch.compile(fullgraph=True, backend=counter)(fn)
        self.assertEqual(opt_fn(t), fn(t))
        self.assertGreater(counter.frame_count, 0)

    @unittest.expectedFailure
    def test_partials_hasattr_set_attr(self):
        def fn(t):
            f = lambda x, y: torch.sin(x) + torch.cos(y)
            p = functools.partial(f, y=t)
            p.__name__ = "test"
            if hasattr(p, "__name__"):
                return p(t)
            else:
                return torch.zeros_like(t)

        t = torch.randn(3, 4)
        counter = torch._dynamo.testing.CompileCounter()
        opt_fn = torch.compile(fullgraph=True, backend=counter)(fn)
        self.assertEqual(opt_fn(t), fn(t))

    def test_pow_int(self):
        def fn(a, b):
            return torch.pow(a, b)

        x = torch.ones(2, 2)
        opt_fn = torch.compile(fullgraph=True, backend="eager", dynamic=True)(fn)
        self.assertEqual(opt_fn(x, 2), fn(x, 2))

    def test_tensor_size_indexed_by_symint(self):
        def fn(x, y):
            index = x.shape[-1]
            return x + y.shape[index]

        x = torch.rand(10, 2)
        y = torch.rand(10, 8, 6)
        opt_fn = torch.compile(backend="eager", fullgraph=True)(fn)
        self.assertEqual(opt_fn(x, y), fn(x, y))

    def test_partials_as_input_partials_lambda(self):
        def fn(f0, f1, x):
            return f0(x) * f1(x)

        multiply = lambda x, y: x * y
        lambda0 = functools.partial(multiply, y=3)
        lambda1 = functools.partial(multiply, y=2)

        cnts = torch._dynamo.testing.CompileCounter()
        torch._dynamo.optimize(cnts, nopython=True)(fn)(
            lambda0, lambda1, torch.randn(2, 2)
        )
        self.assertEqual(cnts.frame_count, 1)

    def test_partials_as_input_partials_mod(self):
        def fn(f0, f1, x):
            return f0(x) * f1(x)

        lambda0 = functools.partial(SmallNN(), y=torch.randn(2, 2))
        lambda1 = functools.partial(SmallNN(), y=torch.randn(2, 2))

        cnts = torch._dynamo.testing.CompileCounter()
        x = torch.randn(2, 2)
        dynamo_result = torch._dynamo.optimize(cnts, nopython=True)(fn)(
            lambda0, lambda1, x
        )
        self.assertEqual(cnts.frame_count, 1)

        eager_result = fn(lambda0, lambda1, x)
        self.assertEqual(eager_result, dynamo_result)

    def test_partials_as_input_UDF(self):
        def fn(f0, f1, x):
            return f0(x) * f1(x)

        lambda0 = functools.partial(udf_mul, y=torch.randn(2, 2))
        lambda1 = functools.partial(udf_mul, y=torch.randn(2, 2))

        cnts = torch._dynamo.testing.CompileCounter()
        x = torch.randn(2, 2)
        dynamo_result = torch._dynamo.optimize(cnts, nopython=True)(fn)(
            lambda0, lambda1, x
        )
        self.assertEqual(cnts.frame_count, 1)

        eager_result = fn(lambda0, lambda1, x)
        self.assertEqual(eager_result, dynamo_result)

    def test_partials_recompilation(self):
        def fn(f0, f1, x):
            return f0(x) * f1(x)

        lambda0 = functools.partial(udf_mul, y=torch.randn(2, 2))
        lambda1 = functools.partial(udf_mul, y=torch.randn(2, 2))

        cnts = torch._dynamo.testing.CompileCounter()
        x = torch.randn(2, 2)
        fn = torch._dynamo.optimize(cnts, nopython=True)(fn)
        dynamo_result = fn(lambda0, lambda1, x)
        self.assertEqual(cnts.frame_count, 1)

        fn(lambda1, lambda0, x)
        self.assertEqual(
            cnts.frame_count, 1
        )  # No recompile! Tensor and udf_mul guarded

        lambda2 = functools.partial(udf_mul, y=torch.randn(3, 3))
        x = torch.randn(3, 3)
        fn(lambda2, lambda2, x)
        self.assertEqual(cnts.frame_count, 2)  # Recompile! Tensor size changed

        multiply = lambda x, y: x * y
        lambda3 = functools.partial(multiply, y=torch.randn(3, 3))
        x = torch.randn(3, 3)
        fn(lambda3, lambda3, x)

        self.assertEqual(cnts.frame_count, 3)  # Recompile! func id changed

        def fn2(f0, f1, args):
            return f0(*args) * f1(*args)

        cnts = torch._dynamo.testing.CompileCounter()

        x = torch.randn(2, 2)
        fn2 = torch._dynamo.optimize(cnts, nopython=True)(fn2)
        dynamo_result = fn2(lambda0, lambda1, [x])
        self.assertEqual(cnts.frame_count, 1)  # start over

        lambda4 = functools.partial(multiply, y=3, x=torch.randn(3, 3))
        fn2(lambda4, lambda4, [])

        self.assertEqual(cnts.frame_count, 2)  # Recompile! Different kwarg keys

        lambda5 = functools.partial(multiply, 1)
        x = torch.randn(3, 3)
        fn2(lambda5, lambda5, [x])

        self.assertEqual(cnts.frame_count, 3)  # Recompile! Different arg keys

        lambda6 = lambda x: x + x
        fn2(lambda6, lambda6, [x])
        self.assertEqual(
            cnts.frame_count, 4
        )  # Recompile! input is no longer a functools partial

    def test_manual_seed(self):
        @torch.compile
        def foo():
            torch.manual_seed(3)
            return torch.randint(0, 5, (5,))

        self.assertEqual(foo(), foo())
        self.assertEqual(foo(), foo())

    def test_partial_across_graph_break_uninvoked(self):
        from functools import partial

        def bar(x, **kwargs):
            return x + x

        @torch.compile(backend="eager", dynamic=True)
        def foo(x, i):
            def inner():
                print("this is a graph_break")
                return op(x)

            op = partial(bar, dim=10)
            x = inner()
            op = partial(bar, other=10)
            return inner() + x

        foo(torch.rand(1), 10)

    def test_no_recompile_inner_function(self):
        def forward(inp):
            def g(y):
                return inp + y

            print("graph break")
            return g(torch.rand([1]))

        cnts = torch._dynamo.testing.CompileCounter()
        opt_fn = torch._dynamo.optimize(cnts)(forward)

        input = torch.rand([2])
        _ = opt_fn(input)
        _ = opt_fn(input)
        _ = opt_fn(input)
        # Should not have recompiled
        self.assertEqual(cnts.frame_count, 1)

    def test_no_recompile_inner_lambda(self):
        def forward(inp):
            g = lambda y: inp + y
            print("graph break")
            return g(torch.rand([1]))

        cnts = torch._dynamo.testing.CompileCounter()
        opt_fn = torch._dynamo.optimize(cnts)(forward)

        input = torch.rand([2])
        _ = opt_fn(input)
        _ = opt_fn(input)
        _ = opt_fn(input)
        # Should not have recompiled
        self.assertEqual(cnts.frame_count, 1)

    def test_complex_closure(self):
        @torch.compile
        def forward(y):
            def a():
                def x(z):
                    return y + z

                return x

            return a()

        input1 = torch.rand([2])
        input2 = torch.rand([2])
        res = forward(input1)(input2)
        self.assertTrue(same(res, input1 + input2))

    def test_non_inlined_closure(self):
        @torch.compile()
        def program(x, y):
            one = lambda x, y: x + y

            def inner():
                # Force no inlining
                torch._dynamo.graph_break()
                return one(x, y)

            res = inner()
            one = lambda x, y: x - y
            res += inner()
            return res

        input1 = torch.randn(1)
        input2 = torch.randn(1)

        self.assertTrue(same(program(input1, input2), input1 + input1))


def udf_mul(x, y):
    return x * y


class SmallNN(torch.nn.Module):
    def forward(self, x, y):
        combined = torch.cat((x, y), dim=1)
        out = torch.nn.ReLU()(combined)
        out = torch.nn.ReLU()(out)
        return out


def udf_module(mod, x, y):
    return mod(x, y)


def global_func_with_default_tensor_args(
    x=torch.zeros((2, 2)), *, kw_x=torch.zeros((1, 2))
):
    x.add_(1)
    kw_x.add_(1)
    return x, kw_x


class ModuleWithDefaultTensorArgsMethod(torch.nn.Module):
    def forward(self, x=torch.zeros((2, 2)), *, kw_x=torch.zeros((1, 2))):
        x.add_(1)
        kw_x.add_(1)
        return x, kw_x


class WrapperModule(torch.nn.Module):
    def __init__(self):
        super().__init__()
        self.m = ModuleWithDefaultTensorArgsMethod()

    def forward(self):
        return self.m()


class DefaultsTests(torch._dynamo.test_case.TestCase):
    def test_func_default_tensor_args(self):
        """
        Tests that we indeed reference (and mutate) "the one" default tensor arg
        stored on the globally allocated function object, both from the orig and
        compiled function
        """

        def func():
            return global_func_with_default_tensor_args()

        cnts = torch._dynamo.testing.CompileCounter()
        compiled_func = torch.compile(func, backend=cnts)
        for i in range(4):
            if i % 2 == 0:
                x, kw_x = func()
            else:
                x, kw_x = compiled_func()
            # the inner func mutates += 1 each call
            self.assertTrue(same(x, torch.ones_like(x) + i))
            self.assertTrue(same(kw_x, torch.ones_like(kw_x) + i))
        # Calling compiled_func twice does not recompile
        self.assertEqual(cnts.frame_count, 1)
        self.assertEqual(cnts.op_count, 2)

        # But with a change to the guarded default tensor, we do recompile
        with patch.object(
            global_func_with_default_tensor_args,
            "__defaults__",
            (torch.ones((3, 4, 5)),),
        ):
            x, kw_x = compiled_func()
        self.assertEqual(cnts.frame_count, 2)
        self.assertEqual(cnts.op_count, 4)

        with patch.object(
            global_func_with_default_tensor_args,
            "__kwdefaults__",
            {"kw_x": torch.ones((3, 4, 5))},
        ):
            x, kw_x = compiled_func()
        self.assertEqual(cnts.frame_count, 3)
        self.assertEqual(cnts.op_count, 6)

    def test_meth_default_tensor_args(self):
        """
        Tests that we indeed reference (and mutate) "the one" default tensor arg
        stored on the globally allocated function object, both from the orig and
        compiled function
        """
        mod = WrapperModule()
        cnts = torch._dynamo.testing.CompileCounter()
        compiled_mod = torch.compile(mod, backend=cnts)
        for i in range(4):
            if i % 2 == 0:
                x, kw_x = mod()
            else:
                x, kw_x = compiled_mod()
            # the inner func mutates += 1 each call
            self.assertTrue(same(x, torch.ones_like(x) + i))
            self.assertTrue(same(kw_x, torch.ones_like(kw_x) + i))
        # Calling compiled_func twice does not recompile
        self.assertEqual(cnts.frame_count, 1)
        self.assertEqual(cnts.op_count, 2)

        # But with a change to the guarded default tensor, we do recompile
        with patch.object(
            ModuleWithDefaultTensorArgsMethod.forward,
            "__defaults__",
            (torch.ones((3, 4, 5)),),
        ):
            x, kw_x = compiled_mod()
        self.assertEqual(cnts.frame_count, 2)
        self.assertEqual(cnts.op_count, 4)

        with patch.object(
            ModuleWithDefaultTensorArgsMethod.forward,
            "__kwdefaults__",
            {"kw_x": torch.ones((3, 4, 5))},
        ):
            x, kw_x = compiled_mod()
        self.assertEqual(cnts.frame_count, 3)
        self.assertEqual(cnts.op_count, 6)

    def test_func_default_torch_args(self):
        """
        Tests other types of torch types as function default (size, dtype, device)
        """

        def func_with_default_torch_args(
            dt=torch.float16, ds=torch.Size((1, 2, 3)), dd=torch.device("cpu")
        ):
            return torch.ones(ds, dtype=dt, device=dd)

        def func():
            return func_with_default_torch_args()

        cnts = torch._dynamo.testing.CompileCounter()
        compiled_func = torch.compile(func, backend=cnts)
        out = func()
        compiled_out = compiled_func()
        self.assertEqual(out.dtype, compiled_out.dtype)
        self.assertEqual(out.device, compiled_out.device)
        self.assertEqual(out.size(), compiled_out.size())
        self.assertEqual(cnts.frame_count, 1)
        self.assertEqual(cnts.op_count, 1)

    def test_dataclass_factory(self):
        @dataclass
        class Output:
            scalar: int = 2
            named_tensors: Dict[str, torch.Tensor] = field(default_factory=dict)
            lists: List[torch.Tensor] = field(default_factory=list)

            def scale(self):
                return self.scalar * 2

        def fn(x):
            # Check default dict assignment
            a = Output(1)
            # Check that dataclass methods can be inlined
            scaled_value = a.scale()

            # Check that normal assignment works
            b = Output(5, named_tensors={"x": x})

            # Check default int assignment
            c = Output()

            # Check that the default members are properly initialized
            if isinstance(a.named_tensors, dict):
                x = torch.sin(x)

            # Change dataclass
            c.scalar = 6
            c.named_tensors["x"] = x

            # Return dataclaass as well to check reconstruction
            return c, torch.cos(x) * scaled_value + b.named_tensors["x"] + c.scalar

        cnts = torch._dynamo.testing.CompileCounter()
        compiled_fn = torch.compile(fn, backend=cnts, fullgraph=True)
        x = torch.randn(4)
        eager_dataclass, out = fn(x)
        compiled_dataclass, compiled_out = compiled_fn(x)
        self.assertEqual(eager_dataclass.scalar, compiled_dataclass.scalar)
        self.assertEqual(
            eager_dataclass.named_tensors["x"], compiled_dataclass.named_tensors["x"]
        )
        self.assertTrue(same(out, compiled_out))
        self.assertEqual(cnts.frame_count, 1)
        self.assertEqual(cnts.op_count, 5)

    def test_dataclass_nested(self):
        @dataclass
        class Base:
            outer_a: int
            outer_b: int

        @dataclass
        class Derived(Base):
            inner_a: Any = field(default_factory=list)

        def fn(x):
            l = Derived(1, 2)
            return l.outer_a * x

        opt_fn = torch.compile(fn, backend="eager", fullgraph=True)
        x = torch.randn(4)
        res = fn(x)
        ref = opt_fn(x)
        self.assertEqual(ref, res)

    def test_listlike_of_tensors_contains_constant(self):
        for listlike in [set, list]:

            def fn(x):
                x.add_(1)
                s = listlike([x])
                res = 1 in s
                return res

            opt_fn = torch.compile(fn, backend="eager", fullgraph=True)
            x = torch.randn(1)
            ref = opt_fn(x)
            res = fn(x)
            self.assertEqual(ref, res)

    def test_cast_tensor_single_elem(self):
        with torch._dynamo.config.patch({"capture_scalar_outputs": True}):
            for t, val in [
                (float, 1.0),
                (float, 1),
                (float, True),
                (int, 1),
                (int, False),
                # (int, 1.0), # fails due to a >= 0 comparison in sym_int
            ]:  # , bool, complex]: no casting for sym_bool, no sym_complex

                def fn(x):
                    x = x + 1
                    return t(x)

                opt_fn = torch.compile(
                    fn, backend="eager", fullgraph=True, dynamic=False
                )
                x = torch.tensor([val])
                res = fn(x)
                ref = opt_fn(x)
                self.assertEqual(ref, res)

                # Cannot handle non single-elem
                with self.assertRaises(ValueError):
                    fn(torch.tensor([val] * 2))
                with self.assertRaises(torch._dynamo.exc.TorchRuntimeError):
                    opt_fn(torch.tensor([val] * 2))

    def test_set_construction(self):
        def fn(x):
            y = x.add_(1)
            s = set({x})
            s.add(y)
            return len(s)

        opt_fn = torch.compile(fn, backend="eager", fullgraph=True)
        x = torch.randn(4)
        res = fn(x)
        ref = opt_fn(x)
        self.assertEqual(ref, res)

    def test_is_tensor_tensor(self):
        def fn(x, y):
            if x is y:
                return x * 2
            else:
                return x + y

        fn_opt = torch.compile(backend="eager", fullgraph=True, dynamic=True)(fn)

        x = torch.zeros(2)
        y = torch.ones(2)

        self.assertEqual(fn(x, y), fn_opt(x, y))
        self.assertEqual(fn(x, x), fn_opt(x, x))

    def test_is_mutated_tensor_tensor(self):
        def fn(x):
            y = x.add_(1)
            return x is y

        fn_opt = torch.compile(backend="eager", fullgraph=True, dynamic=True)(fn)

        z = torch.ones(4)

        self.assertEqual(fn(z), fn_opt(z))

    def test_is_mutated_tensor_tensor_across_graph_break(self):
        def fn(x):
            y = x.add_(1)
            cond = x is y
            x.add_(1)
            # The real tensor values are recovered when graph breaking.
            # Hence we recover the invariant.
            torch._dynamo.graph_break()
            x.add_(1)
            return x is y, cond

        fn_opt = torch.compile(backend="eager", dynamic=True)(fn)

        z = torch.ones(4)

        self.assertEqual(fn(z), fn_opt(z))

    def test_is_mutated_tensor_tensor(self):
        def fn(x):
            y = x.add_(1)
            return y is x

        fn_opt = torch.compile(backend="eager", fullgraph=True, dynamic=True)(fn)

        z = torch.ones(4, 1)

        self.assertEqual(fn(z), fn_opt(z))

    def test_is_init_in_compile_mutated_tensor_tensor(self):
        def fn(x):
            z = x.clone()
            y = z.add_(1)
            return y is z

        fn_opt = torch.compile(backend="eager", fullgraph=True, dynamic=True)(fn)

        z = torch.ones(4, 1)

        self.assertEqual(fn(z), fn_opt(z))

    @torch._dynamo.config.patch(capture_func_transforms=True)
    def test_is_init_in_compile_vmapped_mutated_tensor_tensor(self):
        def fn(z):
            x = z.clone()
            y = torch.vmap(torch.Tensor.acos_)(x)
            _ = y is z
            return y is x

        fn_opt = torch.compile(backend="eager", fullgraph=True, dynamic=True)(fn)

        z = torch.ones(4, 1)

        self.assertEqual(fn(z), fn_opt(z))

    @torch._dynamo.config.patch(capture_func_transforms=True)
    def test_is_vmapped_mutated_tensor_tensor(self):
        def fn(x):
            y = torch.vmap(torch.Tensor.acos_)(x)
            return y is x

        fn_opt = torch.compile(backend="eager", fullgraph=True, dynamic=True)(fn)

        z = torch.ones(4, 1)

        self.assertEqual(fn(z), fn_opt(z))

    @torch._dynamo.config.patch(capture_func_transforms=True)
    def test_is_init_in_compile_vmapped_mutated_tensor_tensor_multi_arg(self):
        def fn(y, z):
            a = y.clone()
            b = z.clone()

            def g(a, b):
                return a.acos_(), b.acos_()

            c, d = torch.vmap(g)(a, b)
            return a is c is b is d

        fn_opt = torch.compile(backend="eager", fullgraph=True, dynamic=True)(fn)

        y = torch.ones(4, 2)
        z = torch.ones(4, 10)

        self.assertEqual(fn(y, z), fn_opt(y, z))
        self.assertEqual(fn(y, y), fn_opt(y, y))

    def test_in_set_would_fail_broadcast(self):
        param = torch.zeros(5)
        param2 = torch.zeros(5, 10)

        tensor_list = set()
        tensor_list.add(param2)
        assert param not in tensor_list

        def fn(param, param2):
            param.add_(1)
            tensor_list = set([param2])
            return param in tensor_list

        cnts = torch._dynamo.testing.CompileCounter()
        opt_fn = torch._dynamo.optimize(cnts, nopython=True)(fn)
        self.assertEqual(opt_fn(param, param2), fn(param, param2))
        self.assertEqual(cnts.frame_count, 1)
        # Test aliased
        self.assertEqual(opt_fn(param, param), fn(param, param))
        self.assertEqual(cnts.frame_count, 2)  # Recompiles

    def test_in_set_inplace(self):
        param = torch.zeros(5)
        param2 = torch.zeros(5, 10)

        tensor_list = set()
        tensor_list.add(param2)
        assert param not in tensor_list

        def fn(param, param2):
            y = param.add_(1)  # Tensor method
            z = torch.Tensor.add_(y, 1)  # torch function
            tensor_list = set([param2])
            return y in tensor_list and z in tensor_list

        cnts = torch._dynamo.testing.CompileCounter()
        opt_fn = torch._dynamo.optimize(cnts, nopython=True)(fn)
        self.assertEqual(opt_fn(param, param2), fn(param, param2))
        self.assertEqual(cnts.frame_count, 1)
        # Test aliased
        self.assertEqual(opt_fn(param, param), fn(param, param))
        self.assertEqual(cnts.frame_count, 2)  # Recompiles

    @unittest.skipIf(
        sys.version_info < (3, 10),
        "zip strict kwargs not implemented for Python < 3.10",
    )
    def test_zip_strict(self):
        def fn(x, ys, zs):
            x = x.clone()
            for y, z in zip(ys, zs, strict=True):
                x += y * z
            return x

        opt_fn = torch._dynamo.optimize(backend="eager")(fn)
        nopython_fn = torch._dynamo.optimize(backend="eager", nopython=True)(fn)

        x = torch.ones(3)
        ys = [1.0, 2.0, 3.0]
        zs = [2.0, 5.0, 8.0]

        self.assertEqual(opt_fn(x, ys, zs), fn(x, ys, zs))

        # If nopython, should raise UserError
        with self.assertRaisesRegex(torch._dynamo.exc.UserError, "zip()"):
            nopython_fn(x, ys[:1], zs)

        # Should cause fallback if allow graph break
        with self.assertRaisesRegex(ValueError, "zip()"):
            opt_fn(x, ys[:1], zs)

    def test_compare_constant_and_tensor(self):
        for op in [
            operator.lt,
            operator.le,
            operator.gt,
            operator.ge,
            operator.ne,
            operator.eq,
        ]:

            def fn(x):
                return op(-10, x)

            opt_fn = torch.compile(fullgraph=True)(fn)

            x = torch.randn(10)
            self.assertEqual(opt_fn(x), fn(x))


<<<<<<< HEAD
common_utils.instantiate_parametrized_tests(DefaultsTests)
common_utils.instantiate_parametrized_tests(FunctionTests)

=======
>>>>>>> 70f3a530
if __name__ == "__main__":
    from torch._dynamo.test_case import run_tests

    run_tests()<|MERGE_RESOLUTION|>--- conflicted
+++ resolved
@@ -25,6 +25,8 @@
 from torch.nn import functional as F
 from torch.testing._internal.common_utils import (
     disable_translation_validation_if_dynamic_shapes,
+    instantiate_parametrized_tests,
+    parametrize,
 )
 
 # Defines all the kernels for tests
@@ -1354,7 +1356,7 @@
         triple = functools.partial(multiply, y=3)
         return triple(x)
 
-    @common_utils.parametrize(
+    @parametrize(
         "attr",
         (
             # True
@@ -2122,12 +2124,8 @@
             self.assertEqual(opt_fn(x), fn(x))
 
 
-<<<<<<< HEAD
-common_utils.instantiate_parametrized_tests(DefaultsTests)
-common_utils.instantiate_parametrized_tests(FunctionTests)
-
-=======
->>>>>>> 70f3a530
+instantiate_parametrized_tests(FunctionTests)
+
 if __name__ == "__main__":
     from torch._dynamo.test_case import run_tests
 
