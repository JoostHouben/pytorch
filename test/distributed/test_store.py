# Owner(s): ["oncall: distributed"]

import os
import sys
import tempfile
import time
from datetime import timedelta
from sys import platform

import torch
import torch.distributed as dist
import torch.distributed.rpc as rpc
from torch.testing._internal.common_distributed import MultiThreadedTestCase
from torch.testing._internal.common_utils import instantiate_parametrized_tests, parametrize

if not dist.is_available():
    print("torch.distributed not available, skipping tests", file=sys.stderr)
    sys.exit(0)

import torch.testing._internal.common_utils as common
from torch.testing._internal.common_distributed import (
    skip_if_win32,
    create_tcp_store,
    tp_transports
)
from torch.testing._internal.common_utils import (
    TestCase,
    load_tests,
    run_tests,
    retry_on_connect_failures,
    ADDRESS_IN_USE,
    CONNECT_TIMEOUT,
)

# load_tests from common_utils is used to automatically filter tests for
# sharding on sandcastle. This line silences flake warnings
load_tests = load_tests

if platform == "darwin":
    LOOPBACK = "lo0"
else:
    LOOPBACK = "lo"

DEFAULT_HOSTNAME = "localhost"

torch.backends.cuda.matmul.allow_tf32 = False


def gpus_for_rank(world_size):
    """Multigpu tests are designed to simulate the multi nodes with multi
    GPUs on each node. Nccl backend requires equal #GPUs in each process.
    On a single node, all visible GPUs are evenly
    divided to subsets, each process only uses a subset.
    """
    visible_devices = list(range(torch.cuda.device_count()))
    gpus_per_process = torch.cuda.device_count() // world_size
    gpus_for_rank = []
    for rank in range(world_size):
        gpus_for_rank.append(
            visible_devices[rank * gpus_per_process: (rank + 1) * gpus_per_process]
        )
    return gpus_for_rank


class StoreTestBase:
    def _create_store(self, i):
        raise RuntimeError("not implemented")

    def _test_set_get(self, fs):
        fs.add("key", 1)
        fs.add("key", 2)
        fs.add("key", 3)
        fs.set("key0", "value0")
        fs.add("key3", 1)
        fs.set("key1", "value1")
        fs.add("key3", 2)
        fs.set("key2", "value2")
        fs.add("key3", 3)
        fs.add("key3", 4)
        fs.add("key3", 5)
        fs.add("key3", 6)
        self.assertEqual(fs.num_keys(), self.num_keys_total)
        self.assertEqual(b"6", fs.get("key"))
        self.assertEqual(b"value0", fs.get("key0"))
        self.assertEqual(b"value1", fs.get("key1"))
        self.assertEqual(b"value2", fs.get("key2"))
        self.assertEqual(b"21", fs.get("key3"))

        fs.set("-key3", "7")
        self.assertEqual(b"7", fs.get("-key3"))
        fs.delete_key("-key3")
        self.assertEqual(fs.num_keys(), self.num_keys_total)

    def test_set_get(self):
        self._test_set_get(self._create_store())

    def _test_compare_set(self, store):
        missing_key_result = store.compare_set("cs_key0", "wrong_old_value", "new_value0")
        self.assertEqual(b"wrong_old_value", missing_key_result)

        store.set("cs_key0", "value0")
        self.assertEqual(b"value0", store.get("cs_key0"))
        old_value_result = store.compare_set("cs_key0", "wrong_old_value", "new_value0")
        self.assertEqual(b"value0", old_value_result)
        self.assertEqual(b"value0", store.get("cs_key0"))
        new_value_result = store.compare_set("cs_key0", "value0", "new_value0")
        self.assertEqual(b"new_value0", new_value_result)
        self.assertEqual(b"new_value0", store.get("cs_key0"))
        empty_old_value_result = store.compare_set("cs_key1", "", "new_value1")
        self.assertEqual(b"new_value1", empty_old_value_result)
        self.assertEqual(b"new_value1", store.get("cs_key1"))

    def test_compare_set(self):
        self._test_compare_set(self._create_store())

<<<<<<< HEAD
    def _test_append(self, store):
        if not store.has_extended_api():
            self.skipTest("Store doesn't support extended APIs")
        store.set("foo", "po")
        store.append("foo", "tato")
        store.append("bar", "po")
        store.append("bar", "tato")
        self.assertEqual(b"potato", store.get("foo"))
        self.assertEqual(b"potato", store.get("bar"))

    def test_append(self):
        self._test_append(self._create_store())

    def _test_multi_set(self, store):
        if not store.has_extended_api():
            self.skipTest("Store doesn't support extended APIs")
        store.multi_set(["foo", "bar"], ["po", "tato"])
        self.assertEqual(b"po", store.get("foo"))
        self.assertEqual(b"tato", store.get("bar"))

    def test_multi_set(self):
        self._test_multi_set(self._create_store())

    def _test_multi_get(self, store):
        if not store.has_extended_api():
            self.skipTest("Store doesn't support extended APIs")
        store.set("foo", "po")
        store.set("bar", "tato")
        v0, v1 = store.multi_get(["foo", "bar"])
        self.assertEqual(b"po", v0)
        self.assertEqual(b"tato", v1)

    def test_multi_get(self):
        self._test_multi_get(self._create_store())
=======
    def _test_simple_wait(self, fs):
        with self.assertRaisesRegex(RuntimeError, "[t -i]imeout"):
            fs.wait(["bad_key"], timedelta(seconds=0.25))
        fs.add("good_key", 1)
        fs.wait(["good_key"])

    def test_simple_wait(self):
        self._test_simple_wait(self._create_store())
>>>>>>> 9b8886bc

    # This is the number of keys used in test_set_get. Adding this as a class
    # property instead of hardcoding in the test since some Store
    # implementations will have differing number of keys. In the base case,
    # there will be 5 keys: key, key0, key1, key2, key3.
    @property
    def num_keys_total(self):
        return 5


class FileStoreTest(TestCase, StoreTestBase):
    def setUp(self):
        super().setUp()
        self.file = tempfile.NamedTemporaryFile(delete=False)

    def _create_store(self):
        store = dist.FileStore(self.file.name, 1)
        store.set_timeout(timedelta(seconds=300))
        return store

    def test_init_pg_and_rpc_with_same_file(self):
        file = tempfile.NamedTemporaryFile(delete=False)
        # Init RPC using file
        rpc_backend_options = rpc.TensorPipeRpcBackendOptions()
        rpc_backend_options.init_method = f"file://{file.name}"
        rpc_backend_options._transports = tp_transports()
        rpc.init_rpc("worker", rank=0, world_size=1, rpc_backend_options=rpc_backend_options)

        # Init PG using file
        dist.init_process_group("gloo", rank=0, world_size=1, init_method=f"file://{file.name}")
        dist.destroy_process_group()
        assert os.path.exists(file.name)

        rpc.shutdown()
        os.remove(file.name)

    def test_refcount(self):
        file = tempfile.NamedTemporaryFile(delete=False)
        store = dist.FileStore(file.name, 1)
        store2 = dist.FileStore(file.name, 1)

        del store
        assert os.path.exists(file.name)
        del store2
        assert not os.path.exists(file.name)

    @property
    def num_keys_total(self):
        return 6


@skip_if_win32()
class HashStoreTest(TestCase, StoreTestBase):
    def _create_store(self):
        store = dist.HashStore()
        store.set_timeout(timedelta(seconds=300))
        return store


class PrefixStoreTest(TestCase):
    def setUp(self):
        # delete is false as FileStore will automatically clean up the file
        self.file = tempfile.NamedTemporaryFile(delete=False)

    def test_get_underlying_store(self):
        tcp_store = dist.TCPStore(host_name=DEFAULT_HOSTNAME, port=0, world_size=1, is_master=True)
        hash_store = dist.HashStore()
        file_store = dist.FileStore(self.file.name, world_size=1)
        for store in [tcp_store, hash_store, file_store]:
            with self.subTest(f"Testing getting underlying_store for {type(store)}"):
                prefix_store = dist.PrefixStore("prefix", store)
                self.assertEqual(prefix_store.underlying_store, store)


class PrefixFileStoreTest(TestCase, StoreTestBase):
    def setUp(self):
        super().setUp()
        self.file = tempfile.NamedTemporaryFile(delete=False)
        self.filestore = dist.FileStore(self.file.name, 1)
        self.prefix = "test_prefix"
        self.filestore.set_timeout(timedelta(seconds=300))

    def _create_store(self):
        return dist.PrefixStore(self.prefix, self.filestore)

    @property
    def num_keys_total(self):
        return 6


class TCPStoreTest(TestCase, StoreTestBase):
    def _create_store(self):
        store = create_tcp_store()
        store.set_timeout(timedelta(seconds=300))
        return store

    def test_address_already_in_use(self):
        err_msg_reg = "^The server socket has failed to listen on any local "
        with self.assertRaisesRegex(RuntimeError, err_msg_reg):
            addr = DEFAULT_HOSTNAME
            port = common.find_free_port()

            # Use noqa to silence flake8.
            # Need to store in an unused variable here to ensure the first
            # object is not destroyed before the second object is created.
            store1 = dist.TCPStore(addr, port, 1, True)  # noqa: F841
            store2 = dist.TCPStore(addr, port, 1, True)  # noqa: F841

    @retry_on_connect_failures
    def test_multitenancy(self):
        addr = DEFAULT_HOSTNAME
        port = common.find_free_port()

        # Use noqa to silence flake8.
        # Need to store in an unused variable here to ensure the first
        # object is not destroyed before the second object is created.
        store1 = dist.TCPStore(addr, port, 1, True, multi_tenant=True)  # type: ignore[call-arg] # noqa: F841
        store2 = dist.TCPStore(addr, port, 1, True, multi_tenant=True)  # type: ignore[call-arg] # noqa: F841

    @skip_if_win32()
    @retry_on_connect_failures
    def test_init_pg_and_rpc_with_same_socket(self):
        addr = DEFAULT_HOSTNAME
        port = common.find_free_port()

        os.environ["MASTER_ADDR"] = addr
        os.environ["MASTER_PORT"] = str(port)

        # We internally use a multi-tenant TCP store. Both PG and RPC should successfully
        # initialize even when using the same socket address.

        dist.init_process_group(
            backend="gloo",
            init_method="env://",
            rank=0,
            world_size=1,
        )

        backend_opts = rpc.TensorPipeRpcBackendOptions(
            init_method=f"tcp://{addr}:{port}",
            _transports=tp_transports()
        )
        rpc.init_rpc(
            name="worker0",
            rank=0,
            world_size=1,
            rpc_backend_options=backend_opts,
        )

        rpc.shutdown()

    # The TCPStore has 6 keys in test_set_get. It contains the 5 keys added by
    # the user and one additional key used for coordinate all the workers.
    @property
    def num_keys_total(self):
        return 6

    def _test_numkeys_delkeys(self, fs):
        # We start off with one init key in the store to coordinate workers
        self.assertEqual(fs.num_keys(), 1)
        fs.add("key", 1)
        fs.add("key", 2)
        fs.add("key", 3)
        fs.set("key0", "value0")
        fs.add("key3", 1)
        fs.set("key1", "value1")
        self.assertEqual(fs.num_keys(), 5)
        fs.delete_key("key")
        self.assertEqual(fs.num_keys(), 4)
        fs.set_timeout(timedelta(seconds=2))
        with self.assertRaises(RuntimeError):
            fs.get("key")
        fs.delete_key("key0")
        fs.delete_key("key3")
        self.assertEqual(fs.num_keys(), 2)
        fs.set("key4", "value2")
        self.assertEqual(fs.num_keys(), 3)
        self.assertEqual(b"value1", fs.get("key1"))
        self.assertEqual(b"value2", fs.get("key4"))

    def test_numkeys_delkeys(self):
        self._test_numkeys_delkeys(self._create_store())

    def _create_client(self, index, addr, port, world_size):
        client_store = dist.TCPStore(addr, port, world_size=world_size, timeout=timedelta(seconds=10))
        self.assertEqual("value".encode(), client_store.get("key"))
        client_store.set(f"new_key{index}", f"new_value{index}")
        self.assertEqual(f"next_value{index}".encode(),
                         client_store.compare_set(f"new_key{index}", f"new_value{index}", f"next_value{index}"))

    def _multi_worker_helper(self, world_size):
        addr = DEFAULT_HOSTNAME
        server_store = create_tcp_store(addr, world_size, wait_for_workers=False)
        server_store.set("key", "value")
        port = server_store.port

        num_indices = world_size if world_size else 1
        for i in range(num_indices):
            self._create_client(i, addr, port, world_size)

    def test_multi_worker_with_fixed_world_size(self):
        self._multi_worker_helper(5)

    def test_multi_worker_with_nonfixed_world_size(self):
        self._multi_worker_helper(None)

    def test_append(self):
        store = self._create_store()
        store.set("foo", "po")
        store.append("foo", "tato")
        store.append("bar", "po")
        store.append("bar", "tato")
        self.assertEqual(b"potato", store.get("foo"))
        self.assertEqual(b"potato", store.get("bar"))

    def test_multi_set(self):
        store = self._create_store()
        store.multi_set(["foo", "bar"], ["po", "tato"])
        self.assertEqual(b"po", store.get("foo"))
        self.assertEqual(b"tato", store.get("bar"))

    def test_multi_get(self):
        store = self._create_store()
        store.set("foo", "po")
        store.set("bar", "tato")
        v0, v1 = store.multi_get(["foo", "bar"])
        self.assertEqual(b"po", v0)
        self.assertEqual(b"tato", v1)

class PrefixTCPStoreTest(TestCase, StoreTestBase):
    def setUp(self):
        super().setUp()
        self.tcpstore = create_tcp_store()
        self.prefix = "test_prefix"
        self.tcpstore.set_timeout(timedelta(seconds=300))

    def _create_store(self):
        return dist.PrefixStore(self.prefix, self.tcpstore)

    # The PrefixTCPStore has 6 keys in test_set_get. It contains the 5 keys
    # added by the user and one additional key used for coordinate all the
    # workers.
    @property
    def num_keys_total(self):
        return 6

class MyPythonStore(dist.Store):
    def __init__(self):
        super().__init__()
        self.store = {}

    def set(self, key, value):
        if not isinstance(key, (str, bytes)):
            raise AssertionError("Expected set to be called with string key")
        if type(value) is not bytes:
            raise AssertionError("Expected set to be called with bytes value")
        self.store[key] = value

    def get(self, key):
        value = self.store.get(key, b"")
        if type(value) is not bytes:
            raise AssertionError("Expected get to return bytes value")
        return value

    def add(self, key, value):
        new = int(self.store.get(key, 0)) + value
        self.set(key, bytes(str(new).encode("utf-8")))
        return new


class PythonStoreTest(TestCase):
    def test_set_get(self):
        # If we were to inherit from StoreTestBase and try to use
        # its test_set_get function, we would exercise the Python
        # API directly, instead of going through the C++ trampoline.
        # We care about testing the C++ trampoline, so run the
        # equivalent of StoreTestBase.test_set_get from C++.
        # See `torch/csrc/distributed/c10d/init.cpp` for the definition
        # of this test function.
        dist._test_python_store(MyPythonStore())


class RendezvousTest(TestCase):
    def test_unknown_handler(self):
        with self.assertRaisesRegex(RuntimeError, "^No rendezvous handler"):
            dist.rendezvous("invalid://")

    def test_url_with_node_params(self):
        with self.assertRaisesRegex(AssertionError, "has node-specific arguments"):
            dist.rendezvous("file://foo?rank=12&world_size=16", 12, 16)


class RendezvousEnvTest(TestCase):
    @retry_on_connect_failures
    def test_nominal(self):
        os.environ["WORLD_SIZE"] = "1"
        os.environ["MASTER_ADDR"] = "127.0.0.1"
        os.environ["MASTER_PORT"] = str(common.find_free_port())

        # Single rank
        os.environ["RANK"] = "0"
        gen0 = dist.rendezvous("env://")
        store0, rank0, size0 = next(gen0)
        self.assertEqual(0, rank0)
        self.assertEqual(1, size0)

        store0.set("key0", "value0")

        # check with get
        self.assertEqual(b"value0", store0.get("key0"))


class RendezvousFileTest(TestCase):
    def test_common_errors(self):
        with self.assertRaisesRegex(ValueError, "path missing"):
            gen = dist.rendezvous("file://?rank=0&world_size=1")
            next(gen)
        with self.assertRaisesRegex(ValueError, "rank parameter missing"):
            gen = dist.rendezvous("file:///tmp/foo?world_size=1")
            next(gen)
        with self.assertRaisesRegex(ValueError, "size parameter missing"):
            gen = dist.rendezvous("file:///tmp/foo?rank=0")
            next(gen)

    def test_nominal(self):
        with tempfile.NamedTemporaryFile(delete=False) as file:
            url = f'file:///{file.name.replace(os.path.sep, "/")}?world_size=2'
            gen0 = dist.rendezvous(url + "&rank=0")
            store0, rank0, size0 = next(gen0)
            self.assertEqual(0, rank0)
            self.assertEqual(2, size0)
            gen1 = dist.rendezvous(url + "&rank=1")
            store1, rank1, size1 = next(gen1)
            self.assertEqual(1, rank1)
            self.assertEqual(2, size1)

            # Set value on both stores
            store0.set("key0", "value0")
            store1.set("key1", "value1")

            # Cross check with get
            self.assertEqual(b"value0", store1.get("key0"))
            self.assertEqual(b"value1", store0.get("key1"))


@skip_if_win32()
class RendezvousTCPTest(TestCase):
    def create_tcp_url(self):
        addr = DEFAULT_HOSTNAME
        port = common.find_free_port()
        url = "tcp://%s:%d?world_size=%d" % (addr, port, 1)
        return url

    def test_common_errors(self):
        with self.assertRaisesRegex(ValueError, "port number missing"):
            gen = dist.rendezvous("tcp://127.0.0.1?rank=0&world_size=1")
            next(gen)
        with self.assertRaisesRegex(ValueError, "rank parameter missing"):
            gen = dist.rendezvous("tcp://127.0.0.1:23456?world_size=1")
            next(gen)
        with self.assertRaisesRegex(ValueError, "size parameter missing"):
            gen = dist.rendezvous("tcp://127.0.0.1:23456?rank=0")
            next(gen)

    def test_dns_timeout(self):
        with self.assertRaisesRegex(TimeoutError, "client socket has timed out after.*dnsnotexist"):
            gen = dist.rendezvous(
                "tcp://dnsnotexist:23456?world_size=2&rank=0",
                timeout=timedelta(seconds=1),
            )
            next(gen)

    @retry_on_connect_failures
    def test_nominal(self):
        url = self.create_tcp_url()
        gen0 = dist.rendezvous(url + "&rank=0")
        store0, rank0, size0 = next(gen0)
        self.assertEqual(0, rank0)
        self.assertEqual(1, size0)

        # Set value on the single store
        store0.set("key0", "value0")

        # check with get
        self.assertEqual(b"value0", store0.get("key0"))

    @retry_on_connect_failures(connect_errors=(CONNECT_TIMEOUT, ADDRESS_IN_USE))
    def test_tcp_store_timeout_set(self):
        url = self.create_tcp_url()
        test_store_timeout = timedelta(seconds=10)
        gen0 = dist.rendezvous(url + "&rank=0", timeout=test_store_timeout)
        store0, rank0, size0 = next(gen0)
        # this should time out in 10s. If the timeout passed into rendezvous was
        # not respected, it will take much longer to timeout.
        start = time.time()
        with self.assertRaisesRegex(RuntimeError, "Timeout"):
            store0.get("nonexistant key")

        end = time.time()
        time_diff = end - start
        self.assertGreater(test_store_timeout.seconds * 10, time_diff)

class DummyStore(dist.Store):
    def __init__(self):
        self.appends = []
        self.multi_sets = []
        self.multi_gets = []
        self.multi_get_res = []
        super().__init__()

    def append(self, key, value):
        self.appends.append((key, value))

    def multi_get(self, keys):
        self.multi_gets.append(keys)
        return self.multi_get_res.pop(0)

    def multi_set(self, keys, values):
        self.multi_sets.append((keys, values))

    def has_extended_api(self):
        return True

class TestPythonStore(TestCase):
    def test_optional_methods_fail(self):
        class TestStore(dist.Store):
            pass
        store = TestStore()
        self.assertFalse(store.has_extended_api())
        with self.assertRaisesRegex(RuntimeError, "Not implemented."):
            store.append("foo", "bar")
        with self.assertRaisesRegex(RuntimeError, "Not implemented."):
            store.multi_get(["foo", "bar"])
        with self.assertRaisesRegex(RuntimeError, "Not implemented."):
            store.multi_set(["foo", "bar"], [b"v", b"v"])

    def test_has_extended_api_passthrough(self):
        class TestStore(dist.Store):
            pass
        test_store = TestStore()
        store = dist.PrefixStore("p", test_store)
        self.assertFalse(store.has_extended_api())
        with self.assertRaisesRegex(RuntimeError, "Not implemented."):
            store.append("foo", "bar")
        with self.assertRaisesRegex(RuntimeError, "Not implemented."):
            store.multi_get(["foo", "bar"])
        with self.assertRaisesRegex(RuntimeError, "Not implemented."):
            store.multi_set(["foo", "bar"], [b"v", b"v"])

    def test_has_extended_api_roundtrip(self):
        store = DummyStore()
        prefix = dist.PrefixStore("p", store)
        self.assertTrue(prefix.has_extended_api())

    def test_append_roundtrip(self):
        store = DummyStore()
        prefix = dist.PrefixStore("p", store)
        prefix.append("foo", "bar")
        self.assertEqual(1, len(store.appends))
        self.assertEqual(("p/foo", b"bar"), store.appends[0])

    def test_multi_get_roundtrip(self):
        store = DummyStore()
        prefix = dist.PrefixStore("p", store)
        store.multi_get_res.append([b"x", b"y"])
        res = prefix.multi_get(["foo", "bar"])
        self.assertEqual(1, len(store.multi_gets))
        self.assertEqual(["p/foo", "p/bar"], store.multi_gets[0])
        self.assertEqual([b"x", b"y"], res)

    def test_multi_set_roundtrip(self):
        store = DummyStore()
        prefix = dist.PrefixStore("p", store)
        prefix.multi_set(["foo", "bar"], [b'x', b'y'])
        self.assertEqual(1, len(store.multi_sets))
        self.assertEqual(["p/foo", "p/bar"], store.multi_sets[0][0])
        self.assertEqual([b'x', b'y'], store.multi_sets[0][1])

class TestMultiThreadedWait(MultiThreadedTestCase):
    # TODO: Use less hacky means of instantiating stores.
    # Note, stores accumulate values per test.
    stores = [
        dist.FileStore(tempfile.NamedTemporaryFile(delete=False).name, 1),
        dist.HashStore(),
        dist.PrefixStore("pre", dist.FileStore(tempfile.NamedTemporaryFile(delete=False).name, 1)),
        create_tcp_store(),
        dist.PrefixStore("pre", create_tcp_store())
    ]

    @property
    def world_size(self):
        return 2

    def setUp(self):
        super().setUp()
        self._spawn_threads()

    # Iterates over self.stores, keep 5 in sync with len(self.stores).
    @parametrize("i", range(5))
    def test_wait(self, i):
        store = self.stores[i]
        store.set_timeout(timedelta(seconds=2))
        if dist.get_rank() == 0:
            store.wait(["key1"])
            self.assertEqual(b"value1", store.get("key1"))
        if dist.get_rank() == 1:
            store.set("key1", "value1")


instantiate_parametrized_tests(TestMultiThreadedWait)

if __name__ == "__main__":
    assert (
        not torch.cuda._initialized
    ), "test_distributed must not have initialized CUDA context on main process"

    run_tests()<|MERGE_RESOLUTION|>--- conflicted
+++ resolved
@@ -113,7 +113,15 @@
     def test_compare_set(self):
         self._test_compare_set(self._create_store())
 
-<<<<<<< HEAD
+    def _test_simple_wait(self, fs):
+        with self.assertRaisesRegex(RuntimeError, "[t -i]imeout"):
+            fs.wait(["bad_key"], timedelta(seconds=0.25))
+        fs.add("good_key", 1)
+        fs.wait(["good_key"])
+
+    def test_simple_wait(self):
+        self._test_simple_wait(self._create_store())
+
     def _test_append(self, store):
         if not store.has_extended_api():
             self.skipTest("Store doesn't support extended APIs")
@@ -148,16 +156,6 @@
 
     def test_multi_get(self):
         self._test_multi_get(self._create_store())
-=======
-    def _test_simple_wait(self, fs):
-        with self.assertRaisesRegex(RuntimeError, "[t -i]imeout"):
-            fs.wait(["bad_key"], timedelta(seconds=0.25))
-        fs.add("good_key", 1)
-        fs.wait(["good_key"])
-
-    def test_simple_wait(self):
-        self._test_simple_wait(self._create_store())
->>>>>>> 9b8886bc
 
     # This is the number of keys used in test_set_get. Adding this as a class
     # property instead of hardcoding in the test since some Store
