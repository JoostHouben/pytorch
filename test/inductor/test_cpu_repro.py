# Owner(s): ["module: inductor"]
import contextlib
import itertools
import sys
import unittest
from typing import Callable
from unittest.mock import patch

import numpy as np
import sympy
import torch
import torch._dynamo
from torch._C import FileCheck
from torch._dynamo.utils import same
from torch._inductor import codecache, config, metrics
from torch._inductor.codegen.cpp import (
    CppOverrides,
    CppVecKernelChecker,
    CppVecOverrides,
)
from torch._inductor.compile_fx import compile_fx_inner, complex_memory_overlap
from torch._inductor.graph import GraphLowering
from torch._inductor.ir import InterpreterShim
from torch._inductor.utils import timed
from torch._inductor.virtualized import V
from torch.fx.experimental.proxy_tensor import make_fx
from torch.nn import functional as F
from torch.testing._internal.common_utils import IS_MACOS, slowTest
from torch.utils._python_dispatch import TorchDispatchMode

try:
    try:
        from . import test_torchinductor
    except ImportError:
        import test_torchinductor
except unittest.SkipTest:
    if __name__ == "__main__":
        sys.exit(0)
    raise


vec_dtypes = test_torchinductor.vec_dtypes
run_and_get_cpp_code = test_torchinductor.run_and_get_cpp_code
TestCase = test_torchinductor.TestCase
aten = torch.ops.aten
check_model = test_torchinductor.check_model


class CPUReproTests(TestCase):
    common = check_model

    def test_conv_stride_constraints(self):
        for fmt in [torch.channels_last, torch.contiguous_format]:
            # TorchDispatch doesn't work in our cuda invocation for some reason
            m = torch.nn.Conv2d(5, 6, [3, 3])

            def fn(inp, weight):
                return (
                    F.conv2d(
                        inp, weight, None, m.stride, m.padding, m.dilation, m.groups
                    ),
                )

            inp = torch.randn([2, 5, 16, 16])
            inps = [inp, m.weight.to(memory_format=fmt)]
            fn_fx = make_fx(fn)(*inps)
            fn_compiled = compile_fx_inner(fn_fx, inps)
            test_self = self
            conv_seen = False

            class RecordFunctions(TorchDispatchMode):
                def __torch_dispatch__(self, func, types, args=(), kwargs=None):
                    kwargs = kwargs if kwargs else {}
                    if func == torch.ops.aten.convolution.default:
                        test_self.assertTrue(args[0].is_contiguous(memory_format=fmt))
                        test_self.assertTrue(args[1].is_contiguous(memory_format=fmt))
                        nonlocal conv_seen
                        conv_seen = True

                    return func(*args, **kwargs)

            with RecordFunctions():
                out = fn_compiled(inps)

            self.assertTrue(conv_seen)

    @patch("torch.cuda.is_available", lambda: False)
    def test_conv2d_bn_mixed_dtype(self):
        class Model(torch.nn.Module):
            def __init__(self):
                super(Model, self).__init__()
                self.conv = torch.nn.Conv2d(
                    3,
                    16,
                    kernel_size=3,
                    stride=1,
                    padding=1,
                    bias=False,
                    dtype=torch.bfloat16,
                )
                self.bn = torch.nn.BatchNorm2d(
                    16, eps=0.001, momentum=0.1, affine=True, track_running_stats=True
                )

            def forward(self, x):
                x = self.conv(x)
                x = self.bn(x)
                return x

        v = torch.randn(1, 3, 64, 64, dtype=torch.bfloat16)
        mod = Model().eval()
        with torch.no_grad():
            self.common(
                mod,
                (v,),
            )

    @unittest.skipIf(not torch._C.has_mkldnn, "MKLDNN is not enabled")
    @patch("torch.cuda.is_available", lambda: False)
    def test_conv2d_packed(self):
        options = itertools.product([[3, 56, 56]], [True, False])
        for x_shape, mode_train in options:
            mod = torch.nn.Sequential(torch.nn.Conv2d(3, 64, 3, 3)).train(
                mode=mode_train
            )
            v = torch.randn(x_shape, dtype=torch.float32)

            with torch.no_grad():
                self.common(
                    mod,
                    (v,),
                )

    @patch("torch.cuda.is_available", lambda: False)
    def test_conv2d_autocast(self):
        v = torch.randn(1, 3, 28, 18, dtype=torch.float32)
        mod = torch.nn.Sequential(torch.nn.Conv2d(3, 64, 3, 3)).eval()
        with torch.no_grad(), torch.cpu.amp.autocast():
            self.common(
                mod,
                (v,),
            )

    @unittest.skipIf(not torch._C.has_mkldnn, "MKLDNN is not enabled")
    @patch("torch.cuda.is_available", lambda: False)
    def test_unsupported_conv_transpose(self):
        class Model(torch.nn.Module):
            def __init__(self):
                super().__init__()
                self.conv_transpose = torch.nn.ConvTranspose2d(
                    3, 6, 3, stride=1, padding=1, output_padding=1
                )

            def forward(self, input_tensor):
                x = self.conv_transpose(input_tensor)
                output = torch.tanh(x)
                return output

        input = torch.randn(1, 3, 28, 28)
        m = Model().eval()

        with torch.no_grad():
            compiled_m = torch.compile(m)
            with self.assertRaisesRegex(
                RuntimeError,
                "output padding must be smaller than either stride or dilation",
            ):
                compiled_m(input)

    @unittest.skipIf(not torch._C.has_mkldnn, "MKLDNN is not enabled")
    @patch("torch.cuda.is_available", lambda: False)
    def test_conv_used_from_multiple_places(self):
        class M(torch.nn.Module):
            def __init__(self, conv_in_channel, conv_out_channel) -> None:
                super().__init__()
                self.conv = torch.nn.Conv2d(conv_in_channel, conv_out_channel, (3, 3))

            def forward(self, x):
                res = self.conv(x)
                res = F.relu(res)
                res = self.conv(res)
                return res

        with torch.no_grad():
            mod = M(3, 3).eval()
            x = torch.randn(1, 3, 224, 224)
            self.common(
                mod,
                (x,),
            )

    @unittest.skipIf(not torch._C.has_mkldnn, "MKLDNN is not enabled")
    @patch("torch.cuda.is_available", lambda: False)
    def test_linear_used_from_multiple_places(self):
        class M(torch.nn.Module):
            def __init__(self, in_channel, out_channel) -> None:
                super().__init__()
                self.linear = torch.nn.Linear(in_channel, out_channel)

            def forward(self, x):
                res = self.linear(x)
                res = F.relu(res)
                res = self.linear(res)
                return res

        if torch.ops.mkldnn._is_mkldnn_bf16_supported():
            with torch.no_grad():
                m = M(224, 224).bfloat16().eval()
                m_opt = torch.compile(m)
                x = torch.randn(224, 224, dtype=torch.bfloat16)
                m_opt(x)
                self.assertEqual(m(x), m_opt(x))

    @unittest.skipIf(not torch._C.has_mkldnn, "MKLDNN is not enabled")
    @patch("torch.cuda.is_available", lambda: False)
    def test_linear_packed(self):
        options = itertools.product([[2, 3, 10], [2, 10], [10]], [True, False])
        for input_shape, bias in options:
            mod = torch.nn.Sequential(
                torch.nn.Linear(input_shape[-1], 30, bias=bias)
            ).eval()

            v = torch.randn(input_shape)
            with torch.no_grad():
                self.common(
                    mod,
                    (v,),
                )
            if torch.ops.mkldnn._is_mkldnn_bf16_supported() and len(input_shape) > 1:
                mod = mod.to(torch.bfloat16)
                v = v.to(torch.bfloat16)
                with torch.no_grad():
                    self.common(
                        mod,
                        (v,),
                    )

    @unittest.skipIf(not torch._C.has_mkldnn, "MKLDNN is not enabled")
    @patch("torch.cuda.is_available", lambda: False)
    def test_conv_transpose2d_packed(self):
        mod = torch.nn.Sequential(torch.nn.ConvTranspose2d(3, 64, 3, 3)).eval()
        for x_shape in [[1, 3, 28, 28], [3, 28, 28]]:
            v = torch.randn(x_shape, dtype=torch.float32)
            with torch.no_grad():
                self.common(
                    mod,
                    (v,),
                )

    @patch("torch.cuda.is_available", lambda: False)
    def test_conv_transpose2d_has_output_size_input(self):
        # https://github.com/pytorch/pytorch/issues/100344.
        class M(torch.nn.Module):
            def __init__(self) -> None:
                super().__init__()
                self.conv_transpose = torch.nn.ConvTranspose2d(
                    in_channels=3, out_channels=1, kernel_size=3, stride=1, padding=1
                )

            def forward(self, x):
                return self.conv_transpose(x, output_size=(10, 10))

        mod = M().eval()
        v = torch.randn(1, 3, 10, 10, dtype=torch.float32)
        with torch.no_grad():
            self.common(
                mod,
                (v,),
            )

    def test_pad_with_nan_value(self):
        # https://github.com/pytorch/pytorch/issues/100988.
        class Model(torch.nn.Module):
            def forward(self, x):
                x = F.pad(x, (1, 1, 1, 1), value=float("nan"))
                return x

        mod = Model().eval()
        v = torch.randn(1, 3, 10, 10, dtype=torch.float32)
        with torch.no_grad():
            self.common(
                mod,
                (v,),
            )

    def test_masked_fill_with_inf_or_nan_value(self):
        def fn(value, mask):
            y1 = torch.masked_fill(value, mask, float("inf"))
            y2 = torch.masked_fill(value, mask, float("-inf"))
            y3 = torch.masked_fill(value, mask, float("nan"))
            return y1, y2, y3

        value = torch.randn((2, 17))
        mask = torch.randint(0, 1, size=(2, 17), dtype=torch.uint8).to(torch.bool)
        with torch.no_grad():
            self.common(
                fn,
                (value, mask),
            )

    def test_inplace_squeeze_needed(self):
        mod = torch.nn.Sequential(
            torch.nn.Linear(10, 10),
            torch.nn.LayerNorm(10),
            torch.nn.ReLU(),
        ).eval()

        def fn(x):
            return mod(x)

        v = torch.randn(10)
        # TODO: OMP parallel reduction order is not deterministic.
        # Hence, the accurarcy might vary up and down. For short term,
        # we increase the tolerance and will fix it later by using
        # aten parallel.
        self.common(fn, (v,), atol=5e-1, rtol=5e-1)

    def test_cat_mul(self):
        # https://github.com/pytorch/pytorch/issues/93365
        def fn(p0, p1):
            y1 = torch.cat([p0, p1], dim=0)
            y2 = torch.mul(y1, y1)
            return y1, y2

        p0 = torch.randn(3, 4)
        p1 = torch.randn(3, 4)
        self.common(fn, (p0, p1))

    def test_pow_cos(self):
        # https://github.com/pytorch/pytorch/issues/98149
        def fn(x):
            t = x.pow(5)
            return torch.cos(t)

        x = torch.tensor([4], dtype=torch.uint8)
        self.common(fn, (x,))

    def test_reduce_with_masked(self):
        # https://github.com/pytorch/pytorch/issues/96484
        def fn(a, b):
            a = torch.nn.functional.pad(a, (0, -1))
            c = a + b
            return c.min(0).values

        a = torch.randn([2])
        b = torch.randn([2])
        self.common(fn, (a, b))

    @unittest.skipIf(
        not codecache.valid_vec_isa_list(), "Does not support vectorization"
    )
    @patch("torch.cuda.is_available", lambda: False)
    def test_sigmoid_with_reduction(self):
        def fn(x):
            x = torch.ops.aten.sigmoid.default(x)
            return torch.ops.aten.mean.dim(x, [-1, -2], True)

        x = torch.randn((1, 8, 8, 8))
        with config.patch({"cpp.simdlen": None}):
            torch._dynamo.reset()
            metrics.reset()
            self.common(fn, (x,))

    @unittest.skipIf(
        not codecache.valid_vec_isa_list(), "Does not support vectorization"
    )
    @patch("torch.cuda.is_available", lambda: False)
    def test_decomposed_dequant_relu_quant(self):
        def fn(x, scale, zero_point, use_dequant, use_quant):
            # For quantized_decomposed.dequantize_per_tensor
            # Refer to torch/ao/quantization/fx/_decomposed.py
            if use_dequant:
                x = (x.to(torch.float32) - zero_point) * scale

            x = torch.relu(x)

            # For quantized_decomposed.quantize_per_tensor
            # Refer to torch/ao/quantization/fx/_decomposed.py
            if use_quant:
                inv_scale = 1.0 / scale
                x = torch.clamp(torch.round(x * inv_scale) + zero_point, 0, 255).to(
                    torch.uint8
                )
            return x

        use_dequant_list = [False, True]
        use_quant_list = [False, True]
        for use_dequant, use_quant in itertools.product(
            use_dequant_list, use_quant_list
        ):
            x = torch.clamp(
                torch.randn((1, 7, 7, 9), dtype=torch.float32) * 100, 0, 255
            )
            if use_dequant:
                x = x.to(torch.uint8)
            zero_point = 100
            scale = 0.01
            with config.patch({"cpp.simdlen": None}):
                torch._dynamo.reset()
                metrics.reset()
                self.common(fn, (x, scale, zero_point, use_dequant, use_quant))
                assert metrics.generated_cpp_vec_kernel_count == 1

    @unittest.skipIf(
        not codecache.valid_vec_isa_list(), "Does not support vectorization"
    )
    @patch("torch.cuda.is_available", lambda: False)
    def test_dequant_quant_lowering(self):
        def fn(x, scale, zero_point, use_dequant, use_quant):
            if use_dequant:
                x = torch.ops.quantized_decomposed.dequantize_per_tensor(
                    x, scale, zero_point, 0, 255, torch.uint8
                )

            x = torch.relu(x)

            if use_quant:
                x = torch.ops.quantized_decomposed.quantize_per_tensor(
                    x, scale, zero_point, 0, 255, torch.uint8
                )
            return x

        use_dequant_list = [False, True]
        use_quant_list = [False, True]
        use_tensor_overload_list = [False, True]
        for use_dequant, use_quant, use_tensor_overload in itertools.product(
            use_dequant_list, use_quant_list, use_tensor_overload_list
        ):
            x = torch.clamp(
                torch.randn((1, 7, 7, 9), dtype=torch.float32) * 100, 0, 255
            )
            if use_dequant:
                x = x.to(torch.uint8)
            zero_point = 100
            scale = 0.01
            if use_tensor_overload:
                zero_point = torch.tensor(zero_point, dtype=torch.int64)
                scale = torch.tensor(scale)
            with config.patch({"cpp.simdlen": None}):
                torch._dynamo.reset()
                metrics.reset()
                self.common(fn, (x, scale, zero_point, use_dequant, use_quant))
                assert metrics.generated_cpp_vec_kernel_count == 1

    @unittest.skipIf(
        not codecache.valid_vec_isa_list(), "Does not support vectorization"
    )
    @patch("torch.cuda.is_available", lambda: False)
    def test_dequant_maxpool2d_lowering(self):
        def fn(x, scale, zero_point):
            x = torch.ops.quantized_decomposed.dequantize_per_tensor(
                x, scale, zero_point, 0, 255, torch.uint8
            )
            max_pool2d_with_indices_default = (
                torch.ops.aten.max_pool2d_with_indices.default(
                    x, [2, 2], [2, 2], [1, 1]
                )[0]
            )
            return max_pool2d_with_indices_default

        use_tensor_overload_list = [False, True]
        for use_tensor_overload in use_tensor_overload_list:
            x = (
                torch.clamp(
                    torch.randn((3, 16, 8, 8), dtype=torch.float32) * 100, 0, 255
                )
                .to(torch.uint8)
                .contiguous(memory_format=torch.channels_last)
            )
            zero_point = 100
            scale = 0.01
            if use_tensor_overload:
                zero_point = torch.tensor(zero_point, dtype=torch.int64)
                scale = torch.tensor(scale)
            with config.patch({"cpp.simdlen": None}):
                torch._dynamo.reset()
                metrics.reset()
                self.common(fn, (x, scale, zero_point))
                assert metrics.generated_cpp_vec_kernel_count == 1

    def test_inplace_add_alpha(self):
        def fn(x, y):
            aten.add_.Tensor(x, y, alpha=0.55)
            return (x,)

        x1 = torch.zeros(10)
        x2 = torch.zeros(10)
        x3 = torch.zeros(10)
        y = torch.randn(10)
        fn_fx = make_fx(fn)(x1, y)
        fn_compiled = compile_fx_inner(fn_fx, [x1, y])
        fn(x2, y)
        fn_compiled([x3, y])
        assert same(x2, x3)

    def test_int_div(self):
        def fn(x, y):
            s3 = x.size(1)
            a = torch.zeros((1 + s3) // 2)
            a += y
            return a, s3

        p0 = torch.randint(5, (1, 8))
        p1 = torch.randn(1)
        self.common(fn, (p0, p1))

    def test_no_op_squeeze(self):
        @torch._dynamo.optimize("inductor")
        def forward(arg0_1):
            return torch.ops.aten.squeeze.dim(arg0_1, 1)

        x = torch.randn((10, 20))
        self.common(forward, (x,))

    def test_parallel_num_threads(self):
        @torch._dynamo.optimize("inductor")
        def fn(x1, x2):
            return x1 + x2

        @contextlib.contextmanager
        def set_num_threads(num_threads):
            orig_num_threads = torch.get_num_threads()
            torch.set_num_threads(num_threads)
            yield
            torch.set_num_threads(orig_num_threads)

        x1 = torch.randn((10, 20))
        x2 = torch.randn((10, 20))
        with set_num_threads(1):
            assert same(x1 + x2, fn(x1, x2))
        with set_num_threads(4):
            assert same(x1 + x2, fn(x1, x2))

    @patch("torch.cuda.is_available", lambda: False)
    def test_timed_cpu_only(self):
        timed(lambda: torch.randn(10), ())

    def test_complex_memory_overlap(self):
        dense = torch.zeros(64, 32)
        self.assertFalse(complex_memory_overlap(dense))
        self.assertFalse(complex_memory_overlap(dense.t()))

        strided = dense.split(4, dim=1)
        self.assertFalse(complex_memory_overlap(strided[0]))
        self.assertFalse(complex_memory_overlap(strided[0].t()))

        unsqueezed = dense.unsqueeze(1)
        self.assertFalse(complex_memory_overlap(unsqueezed))
        self.assertFalse(complex_memory_overlap(unsqueezed.permute(1, 2, 0)))

        gathered = dense.index_select(0, torch.IntTensor([1, 0, 1]))
        self.assertFalse(complex_memory_overlap(gathered))
        self.assertFalse(complex_memory_overlap(gathered.t()))

    @unittest.skipIf(
        not codecache.valid_vec_isa_list(), "Does not support vectorization"
    )
    @torch._dynamo.config.patch(dynamic_shapes=True)
    def test_vec_dynamic_shapes(self):
        def fn(x):
            return torch.softmax(x, -1)

        value = torch.randn((2, 10))
        with config.patch({"cpp.simdlen": None}):
            torch._dynamo.reset()
            metrics.reset()
            self.common(fn, (value,))

    @unittest.skipIf(
        not codecache.valid_vec_isa_list(), "Does not support vectorization"
    )
    @patch("torch.cuda.is_available", lambda: False)
    def test_auto_simd(self):
        vec_avx512 = codecache.supported_vec_isa_list[0]
        vec_avx2 = codecache.supported_vec_isa_list[1]
        self.assertTrue(vec_avx512.bit_width() == 512)
        self.assertTrue(vec_avx2.bit_width() == 256)
        self.assertTrue(vec_avx512.nelements() == 16)
        self.assertTrue(vec_avx2.nelements() == 8)
        self.assertTrue(vec_avx512.nelements(torch.bfloat16) == 32)
        self.assertTrue(vec_avx2.nelements(torch.bfloat16) == 16)

        with config.patch({"cpp.simdlen": None}):
            isa = codecache.pick_vec_isa()
            if vec_avx512 in codecache.valid_vec_isa_list():
                self.assertTrue(isa == vec_avx512)
            else:
                self.assertTrue(isa == vec_avx2)

        with config.patch({"cpp.simdlen": 0}):
            isa = codecache.pick_vec_isa()
            self.assertFalse(isa)

        with config.patch({"cpp.simdlen": 1}):
            isa = codecache.pick_vec_isa()
            self.assertFalse(isa)

        with config.patch({"cpp.simdlen": 257}):
            isa = codecache.pick_vec_isa()
            self.assertFalse(isa)

        with config.patch({"cpp.simdlen": 513}):
            isa_list = codecache.valid_vec_isa_list()
            if vec_avx512 in isa_list:
                self.assertFalse(isa)

        with config.patch({"cpp.simdlen": 512}):
            isa_list = codecache.valid_vec_isa_list()
            if vec_avx512 in isa_list:
                isa = codecache.pick_vec_isa()
                self.assertTrue(isa == vec_avx512)

        with config.patch({"cpp.simdlen": 256}):
            isa_list = codecache.valid_vec_isa_list()
            if vec_avx2 in isa_list:
                isa = codecache.pick_vec_isa()
                self.assertTrue(isa == vec_avx2)

    @unittest.skipIf(
        not codecache.valid_vec_isa_list(), "Does not support vectorization"
    )
    @patch("torch.cuda.is_available", lambda: False)
    def test_masked_fill_softmax(self):
        def fn(value, mask):
            mask = mask.to(torch.bool)
            x = torch.masked_fill(value, mask, -33.0)
            return torch.softmax(x, -1)

        for dtype in vec_dtypes:
            value = torch.randn((2, 17), dtype=dtype)
            mask = torch.randint(0, 1, size=(2, 17), dtype=torch.uint8)
            with config.patch({"cpp.simdlen": None}):
                for cpp_wrapper_flag in [True, False]:
                    with config.patch({"cpp_wrapper": cpp_wrapper_flag}):
                        torch._dynamo.reset()
                        metrics.reset()
                        self.common(fn, (value, mask))
                        assert metrics.generated_cpp_vec_kernel_count >= 1

    def test_load_same_bool_tensor_twice(self):
        @torch._dynamo.optimize("inductor")
        def fn(a, b):
            x = torch.masked_fill(a, b, -33.0)
            y = torch.masked_fill(a, b, -33.0)
            return x, y

        value = torch.randn((2, 17))
        mask = torch.randint(0, 1, size=(2, 17), dtype=torch.uint8).to(torch.bool)
        fn(value, mask)

    def test_cpu_vec_cosim(self):
        cpp_vec_op_list = []
        cpp_op_list = []

        for k, v in CppVecOverrides.__dict__.items():
            if isinstance(v, staticmethod):
                cpp_vec_op_list.append(k)
        for k, v in CppOverrides.__dict__.items():
            if isinstance(v, staticmethod):
                cpp_op_list.append(k)

        diff = [
            "index_expr",
            "signbit",
            "isinf",
            "mod",
            "masked",
            "randn",
            "isnan",
            "rand",
            "randint",
            "bitwise_and",
            "bitwise_or",
            "bitwise_xor",
        ]
        union = {*cpp_vec_op_list, *diff}
        self.assertTrue(
            set(cpp_op_list).issubset(union), f"unexpected: {set(cpp_op_list) - union}"
        )

    def test_atomic_add_bf16(self):
        def fn(test_args):
            res = torch.gather(**test_args)
            return res

        input_tensor_for_ref = torch.tensor(
            [[3.0, -5.0]], dtype=torch.bfloat16, requires_grad=True
        )
        input_tensor_for_opt = torch.tensor(
            [[3.0, -5.0]], dtype=torch.bfloat16, requires_grad=True
        )

        test_args_for_ref = {
            "input": input_tensor_for_ref,
            "dim": 1,
            "index": torch.tensor([[1]]),
        }
        test_args_for_opt = {
            "input": input_tensor_for_opt,
            "dim": 1,
            "index": torch.tensor([[1]]),
        }

        opt_fn = torch.compile(fn)

        ref_fwd = fn(test_args_for_ref)
        res_fwd = opt_fn(test_args_for_opt)
        self.assertEqual(res_fwd, ref_fwd)

        torch.manual_seed(1)
        bwd_tensor_for_ref = torch.randn(ref_fwd.shape, dtype=torch.bfloat16)
        torch.manual_seed(1)
        bwd_tensor_for_opt = torch.randn(res_fwd.shape, dtype=torch.bfloat16)
        self.assertEqual(bwd_tensor_for_ref, bwd_tensor_for_opt)

        ref_fwd.backward(bwd_tensor_for_ref)
        res_fwd.backward(bwd_tensor_for_opt)

        ref_grad = test_args_for_ref["input"].grad
        res_grad = test_args_for_opt["input"].grad
        self.assertEqual(ref_grad, res_grad)

    @unittest.skipIf(
        not codecache.valid_vec_isa_list(), "Does not support vectorization"
    )
    @patch("torch.cuda.is_available", lambda: False)
    def test_new_vec_op_cpu_only(self):
        def fn(x):
            return torch.log1p(torch.expm1(torch.erf(x)))

        for dtype in vec_dtypes:
            torch.manual_seed(0)
            x = torch.randn((2, 9), dtype=dtype)
            x[0, 0] = torch.nan
            x[1, -1] = torch.nan

            tol = 1e-2 if dtype == torch.bfloat16 else 1e-4

            with config.patch({"cpp.simdlen": None}):
                for cpp_wrapper_flag in [True, False]:
                    with config.patch({"cpp_wrapper": cpp_wrapper_flag}):
                        torch._dynamo.reset()
                        metrics.reset()
                        self.common(fn, (x,))
                        assert metrics.generated_cpp_vec_kernel_count == 1

    @unittest.skipIf(
        not codecache.valid_vec_isa_list(), "Does not support vectorization"
    )
    @patch("torch.cuda.is_available", lambda: False)
    def test_vec_cpu_only_for_all_available_isa(self):
        def fn(x):
            return torch.sin(torch.cos(torch.erf(x)))

        x = torch.randn((2, 9))
        x[0, 0] = torch.nan
        x[1, -1] = torch.nan

        bit_widths = [isa._bit_width for isa in codecache.valid_vec_isa_list()] + [None]
        for item in bit_widths:
            with config.patch({"cpp.simdlen": item}):
                torch._dynamo.reset()
                metrics.reset()
                self.common(fn, (x,))
                assert metrics.generated_cpp_vec_kernel_count == 1

    @slowTest
    @unittest.skipIf(
        not codecache.valid_vec_isa_list(), "Does not support vectorization"
    )
    @patch("torch.cuda.is_available", lambda: False)
    def test__adaptive_avg_pool2d(self):
        def wrap_fn(oh, ow):
            def fn(x):
                return torch._adaptive_avg_pool2d(x, (oh, ow))

            return fn

        bit_widths = [isa._bit_width for isa in codecache.valid_vec_isa_list()]
        ih = [16, 65]
        iw = ih
        oh = ih
        ow = ih
        for _ih, _iw, _oh, _ow, _simd_len, dtype in itertools.product(
            ih, iw, oh, ow, bit_widths, vec_dtypes
        ):
            x = torch.randn(2, 3, _ih, _iw, dtype=dtype).to(
                memory_format=torch.channels_last
            )
            _fn = wrap_fn(_oh, _ow)
            with config.patch({"cpp.simdlen": _simd_len}):
                torch._dynamo.reset()
                metrics.reset()
                self.common(_fn, (x,))
                assert metrics.generated_cpp_vec_kernel_count == 1

    @unittest.skipIf(
        not codecache.valid_vec_isa_list(), "Does not support vectorization"
    )
    @patch("torch.cuda.is_available", lambda: False)
    def test_vec_logical_and_or(self):
        def wrap_fn(op: Callable):
            def fn(x: torch.Tensor, y: torch.Tensor):
                return torch.where(op(x, y), 1.0, 0.0)

            return fn

        for dtype in vec_dtypes:
            x = torch.randn(64, dtype=dtype)
            y = torch.randn(64, dtype=dtype)
            logical_fns = [torch.logical_and, torch.logical_or]
            for logical_fn in logical_fns:
                _fn = wrap_fn(logical_fn)
                torch._dynamo.reset()
                metrics.reset()
                self.common(_fn, (x, y))
                assert metrics.generated_cpp_vec_kernel_count == 1

    @unittest.skipIf(
        not codecache.valid_vec_isa_list(), "Does not support vectorization"
    )
    @patch("torch.cuda.is_available", lambda: False)
    def test_vec_compare_op_cpu_only(self):
        def fn(x):
            y1 = torch.eq(x, 1.0)
            x = torch.where(y1, x, -x)
            y2 = torch.ne(x, 0.0)
            x = torch.where(y2, x, -x)
            y3 = torch.lt(x, 5.0)
            x = torch.where(y3, x, x - 1.0)
            y4 = torch.gt(x, -2.0)
            x = torch.where(y4, x, x + 1.0)
            y5 = torch.le(x, 8.0)
            x = torch.where(y5, x, x - 1.0)
            y6 = torch.ge(x, -3.0)
            x = torch.where(y6, x, x + 1.0)
            y7 = x == 1.0
            x = torch.where(y7, x, -x)
            y8 = x != 0.0
            x = torch.where(y8, x, -x)
            y9 = x < 5.0
            x = torch.where(y9, x, x - 1.0)
            y10 = x > -2.0
            x = torch.where(y10, x, x + 1.0)
            y11 = x <= 8.0
            x = torch.where(y11, x, x - 1.0)
            y12 = x >= -3.0
            x = torch.where(y12, x, x + 1.0)
            return x

        for dtype in vec_dtypes:
            x = torch.randn((2, 9), dtype=dtype)

            with config.patch({"cpp.simdlen": None}):
                torch._dynamo.reset()
                metrics.reset()
                self.common(fn, (x,))
                assert metrics.generated_cpp_vec_kernel_count == 1
                assert (
                    metrics.generated_kernel_count
                    - metrics.generated_cpp_vec_kernel_count
                ) == 0

    def test_skip_cpp_codegen(self):
        with config.patch({"disable_cpp_codegen": True}):
            inps = torch.ones([20]), torch.rand([20])

            def f(x, y):
                return x + y + torch.tensor(1)

            f_opt = torch.compile()(f)

            code = run_and_get_cpp_code(f_opt, inps[0], inps[1])
            FileCheck().check_not("void kernel").run(code)

            self.assertEqual(
                f(*inps),
                f_opt(*inps),
            )

            # constant needs to be propagated on fallback
            def f(x):
                return x[torch.tensor(1) :] * 2

            f_opt = torch.compile()(f)
            code = run_and_get_cpp_code(f_opt, inps[0])
            FileCheck().check_not("void kernel").run(code)
            self.assertEqual(f_opt(inps[0]), f(inps[0]))

            class Model(torch.nn.Module):
                def __init__(
                    self,
                ):
                    super().__init__()

                def forward(self, v1: torch.Tensor):
                    vx = v1.min(dim=1).values
                    v2 = torch.randn_like(vx)
                    return v2

            model = Model()
            x = torch.rand(10, 3, 0)
            model_f = torch.compile()(model)

            self.assertEqual(model(x), model_f(x))

    def test_redundant_to_node_elimination_bf16(self):
        def fn(x, y):
            res = x + y
            res = torch.mean(res)
            return res

        x = torch.randn((2, 9), dtype=torch.bfloat16)
        y = torch.randn((2, 9), dtype=torch.bfloat16)

        for torch_compile_debug in [True, False]:
            with config.patch(
                {"trace.enabled": torch_compile_debug, "cpp.simdlen": None}
            ):
                torch._dynamo.reset()
                metrics.reset()
                self.common(fn, (x, y))
                if codecache.valid_vec_isa_list():
                    assert metrics.generated_cpp_vec_kernel_count == 1

    def test_do_not_insert_to_dtype_for_memory_copy_only_kernel(self):
        def fn(x):
            res = x.clone()
            return res

        x = torch.randn((100, 100), dtype=torch.bfloat16)

        torch._dynamo.reset()
        metrics.reset()
        self.common(fn, (x,))
        assert metrics.cpp_to_dtype_count == 0
        if codecache.valid_vec_isa_list():
            assert metrics.generated_cpp_vec_kernel_count == 1

    def test_insert_to_dtype_count(self):
        def fn(x):
            res = x.relu()
            return res

        x = torch.randn((100, 100), dtype=torch.bfloat16)

        torch._dynamo.reset()
        metrics.reset()
        self.common(fn, (x,))
        assert metrics.cpp_to_dtype_count == 2
        if codecache.valid_vec_isa_list():
            assert metrics.generated_cpp_vec_kernel_count == 1

    @unittest.skipIf(
        not codecache.valid_vec_isa_list(), "Does not support vectorization"
    )
    @patch("torch.cuda.is_available", lambda: False)
    def test_cpp_vec_constant_checker(self):
        _graph: torch.fx.Graph = torch.fx.Graph()
        a: torch.fx.Node = _graph.create_node("placeholder", "ops")
        iv: torch.fx.Node = _graph.create_node("placeholder", "iv")
        fv: torch.fx.Node = _graph.create_node("placeholder", "fv")
        b: torch.fx.Node = _graph.create_node(
            "call_method",
            "constant",
            args=(
                a,
                iv,
                torch.int64,
            ),
        )
        c: torch.fx.Node = _graph.create_node(
            "call_method",
            "constant",
            args=(
                a,
                fv,
                torch.double,
            ),
        )
        d: torch.fx.Node = _graph.create_node(
            "call_method",
            "ge",
            args=(
                a,
                b,
                b,
            ),
        )
        _graph.output((d, c))

        def get_index():
            return ""

        submodules = {"get_index": get_index}

        graph_lowering = GraphLowering(
            torch.fx.GraphModule(submodules, _graph),
            shape_env=None,
            num_static_inputs=0,
        )
        with patch.object(graph_lowering, "wrapper_code", ""), V.set_graph_handler(
            graph_lowering
        ):
            # The moset inner loop variable is used in the index_expr
            tiling_factor = codecache.pick_vec_isa().nelements(dtype=torch.float)
            with CppVecKernelChecker(
                args=None, num_threads=1, tiling_factor=tiling_factor
            ) as vec_checker:
                i32_iinfo = np.iinfo(np.int32)
                f32_iinfo = np.finfo(np.float32)
                InterpreterShim(_graph, submodules).run(
                    V.get_ops_handler(), i32_iinfo.max, f32_iinfo.max
                )
                self.assertTrue(vec_checker.simd_vec)

                vec_checker.simd_vec = True
                InterpreterShim(_graph, submodules).run(
                    V.get_ops_handler(), i32_iinfo.min, f32_iinfo.min
                )
                self.assertTrue(vec_checker.simd_vec)

                vec_checker.simd_vec = True
                InterpreterShim(_graph, submodules).run(
                    V.get_ops_handler(), i32_iinfo.min, np.inf
                )
                self.assertTrue(vec_checker.simd_vec)

                vec_checker.simd_vec = True
                InterpreterShim(_graph, submodules).run(
                    V.get_ops_handler(), i32_iinfo.min, -np.inf
                )
                self.assertTrue(vec_checker.simd_vec)

                vec_checker.simd_vec = True
                InterpreterShim(_graph, submodules).run(
                    V.get_ops_handler(), i32_iinfo.min - 1, f32_iinfo.min
                )
                self.assertFalse(vec_checker.simd_vec)

                vec_checker.simd_vec = True
                InterpreterShim(_graph, submodules).run(
                    V.get_ops_handler(), i32_iinfo.max + 1, f32_iinfo.max
                )
                self.assertFalse(vec_checker.simd_vec)

                vec_checker.simd_vec = True
                InterpreterShim(_graph, submodules).run(
                    V.get_ops_handler(), i32_iinfo.min, f32_iinfo.min * (1 + 1e-5)
                )
                self.assertFalse(vec_checker.simd_vec)

                vec_checker.simd_vec = True
                InterpreterShim(_graph, submodules).run(
                    V.get_ops_handler(), i32_iinfo.max, f32_iinfo.max * (1 + 1e-5)
                )
                self.assertFalse(vec_checker.simd_vec)

    @unittest.skipIf(
        not codecache.valid_vec_isa_list(), "Does not support vectorization"
    )
    @patch("torch.cuda.is_available", lambda: False)
    def test_cpp_vec_index_expr_checker(self):
        _graph: torch.fx.Graph = torch.fx.Graph()
        a: torch.fx.Node = _graph.create_node("placeholder", "ops")
        b: torch.fx.Node = _graph.create_node("call_module", "get_index", args=())
        c: torch.fx.Node = _graph.create_node(
            "call_method",
            "index_expr",
            args=(
                a,
                b,
                torch.int64,
            ),
        )
        d: torch.fx.Node = _graph.create_node(
            "call_method",
            "ge",
            args=(
                a,
                c,
                c,
            ),
        )
        _graph.output(d)

        def get_index():
            return ""

        submodules = {"get_index": get_index}
        graph_lowering = GraphLowering(
            torch.fx.GraphModule(submodules, _graph),
            shape_env=None,
            num_static_inputs=0,
        )
        with patch.object(graph_lowering, "wrapper_code", ""), V.set_graph_handler(
            graph_lowering
        ):
            itervars = [sympy.Symbol("i"), sympy.Symbol("j"), sympy.Symbol("k")]

            tiling_factor = codecache.pick_vec_isa().nelements(dtype=torch.float)
            # The moset inner loop variable is used in the index_expr
            with CppVecKernelChecker(
                args=None, num_threads=1, tiling_factor=tiling_factor
            ) as vec_checker:

                def get_index():
                    return -itervars[0] ** 2 + 2 * itervars[0] + itervars[1]

                ranges = [0, 100, 200]
                vec_checker.itervars = itervars[:2]
                vec_checker.ranges = ranges[:2]
                submodules = {"get_index": get_index}
                InterpreterShim(_graph, submodules).run(V.get_ops_handler())
                self.assertFalse(vec_checker.simd_vec)

            # Most inner loop variable irrevalant
            with CppVecKernelChecker(
                args=None, num_threads=1, tiling_factor=tiling_factor
            ) as vec_checker:

                def get_index():
                    return -itervars[0] ** 2 + 2 * itervars[0] + itervars[1]

                ranges = [0, 100, 200]
                vec_checker.itervars = itervars
                vec_checker.ranges = ranges
                submodules = {"get_index": get_index}
                InterpreterShim(_graph, submodules).run(V.get_ops_handler())
                self.assertTrue(vec_checker.simd_vec)

            i32_iinfo = np.iinfo(np.int32)
            _max_value = i32_iinfo.max + 1
            ranges = [_max_value, _max_value, _max_value]
            # Most inner loop variable irrevalant but max value is greater than
            # the max value of INT32
            with CppVecKernelChecker(
                args=None, num_threads=1, tiling_factor=tiling_factor
            ) as vec_checker:

                def get_index():
                    return itervars[0]

                submodules = {"get_index": get_index}
                vec_checker.itervars = itervars
                vec_checker.ranges = ranges
                InterpreterShim(_graph, submodules).run(V.get_ops_handler())
                self.assertFalse(vec_checker.simd_vec)

            # Most inner loop variable irrevalant but min value is greater than
            # the min value of INT32
            with CppVecKernelChecker(
                args=None, num_threads=1, tiling_factor=tiling_factor
            ) as vec_checker:

                def get_index():
                    return -itervars[0] - 2

                submodules = {"get_index": get_index}
                vec_checker.itervars = itervars
                vec_checker.ranges = ranges
                InterpreterShim(_graph, submodules).run(V.get_ops_handler())
                self.assertFalse(vec_checker.simd_vec)

    @unittest.skipIf(
        not codecache.valid_vec_isa_list(), "Does not support vectorization"
    )
    @patch("torch.cuda.is_available", lambda: False)
    def test_maxpool2d_cpu_only(self):
        for dtype in vec_dtypes:
            input = torch.randn(10, 32, 20, 20, dtype=dtype).to(
                memory_format=torch.channels_last
            )
            maxpool = torch.nn.MaxPool2d(kernel_size=3, stride=2, padding=1)

            def func(x):
                return maxpool(x)

            with patch.object(config.cpp, "simdlen", None):
                torch._dynamo.reset()
                metrics.reset()
                self.common(func, (input,))
                assert metrics.generated_cpp_vec_kernel_count == 1

    @unittest.skipIf(
        not codecache.valid_vec_isa_list(), "Does not support vectorization"
    )
    @patch("torch.cuda.is_available", lambda: False)
    def test_maxpool2d_with_pre_loop_collapse_cpu_only(self):
        x1 = torch.randn(2, 3, 20, 20).to(memory_format=torch.channels_last)
        x2 = torch.randn(2, 3, 20, 20).to(memory_format=torch.channels_last)
        maxpool = torch.nn.MaxPool2d(kernel_size=3, stride=2, ceil_mode=True)

        def func(x1, x2):
            y = x1 + x2
            return maxpool(y)

        with patch.object(config.cpp, "simdlen", None):
            torch._dynamo.reset()
            metrics.reset()
            self.common(func, (x1, x2))
            assert metrics.generated_cpp_vec_kernel_count == 2

    @unittest.skipIf(
        not codecache.valid_vec_isa_list(), "Does not support vectorization"
    )
    @patch("torch.cuda.is_available", lambda: False)
    def test_sign_cpu_only(self):
        def fn(x):
            return torch.sign(x)

        for dtype in vec_dtypes:
            x = torch.randn((2, 9), dtype=dtype)
            x[0, 0] = torch.nan
            x[1, -1] = torch.nan

            with config.patch({"cpp.simdlen": None}):
                torch._dynamo.reset()
                metrics.reset()
                self.common(fn, (x,))
                assert metrics.generated_cpp_vec_kernel_count == 1

    @unittest.skipIf(
        not codecache.valid_vec_isa_list(), "Does not support vectorization"
    )
    @patch("torch.cuda.is_available", lambda: False)
    def test_reduction_cpu_only(self):
        def fn(x):
            return torch.argmax(x, -1)

        for dtype in vec_dtypes:
            x = torch.randn((10, 10), dtype=dtype)

            with config.patch({"cpp.simdlen": None}):
                torch._dynamo.reset()
                metrics.reset()
                self.common(fn, (x,))
                assert metrics.generated_cpp_vec_kernel_count == 0

    # Currently, we enabled AVX2 and AVX512 for vectorization. If the platform is not
    # supported, the vectorization will not work and skip this test case. For ARM or
    # other platforms support, we just need to add the ISA info to the supported_vector_isa
    # and include proper aten vectorization head file.
    @unittest.skipIf(
        not codecache.valid_vec_isa_list(), "Does not support vectorization"
    )
    @patch("torch.cuda.is_available", lambda: False)
    def test_vec_kernel_cpu_only(self):
        def fn(x1, x2):
            # Current, there are some limitations as follows.
            #   rsqrt:
            #     assert [both a fallback and a decomp for same kernel: aten.rsqrt.default]
            #   round:
            #     couldn't find symbolic meta function/decomposition
            #   fmod/logical_and/logic_or:
            #     vec kernel has not support to_type
            x = torch.abs(x1)
            x = torch.sin(x)
            x = torch.neg(x)
            x = torch.square(x)
            x = torch.sigmoid(x)
            x = torch.relu(x)
            x = torch.cos(x)
            x = torch.exp(x)
            x = torch.sqrt(x)
            x = torch.add(x, x1)
            x = torch.sub(x, x2)
            x = torch.mul(x, x1)
            x = torch.div(x, x1)
            x = torch.pow(x, 10)
            x = torch.log(x)
            x = torch.floor(x)
            x = torch.ceil(x)
            x = torch.trunc(x)
            x = torch.lgamma(x)
            x = torch.fmod(x, x2)
            x = torch.sign(x)
            res = x + x2
            return res

        for dtype in vec_dtypes:
            torch.manual_seed(0)
            x1 = torch.randn((5, 20), dtype=dtype)
            x2 = torch.randn((5, 20), dtype=dtype)

            tol = 1e-2 if dtype == torch.bfloat16 else 1e-4
            with config.patch({"cpp.simdlen": 1}):
                torch._dynamo.reset()
                metrics.reset()
                self.common(fn, (x1, x2))
                assert metrics.generated_cpp_vec_kernel_count == 0

            with config.patch({"cpp.simdlen": None}):
                torch._dynamo.reset()
                metrics.reset()
                self.common(fn, (x1, x2))
                assert metrics.generated_cpp_vec_kernel_count == 1

        with config.patch({"cpp.simdlen": None}):
            torch._dynamo.reset()
            metrics.reset()
            x1 = torch.randn(10, 20).permute(1, 0)
            x2 = torch.randn((20, 10))
            self.common(fn, (x1, x2))
            assert metrics.generated_cpp_vec_kernel_count == 2

            torch._dynamo.reset()
            metrics.reset()
            x1 = torch.randn((10, 7))
            x2 = torch.randn((10, 7))
            self.common(fn, (x1, x2))
            assert metrics.generated_cpp_vec_kernel_count == 1

    @unittest.skipIf(
        sys.platform != "linux", "cpp kernel profile only support linux now"
    )
    @patch("torch.cuda.is_available", lambda: False)
    @config.patch({"cpp.enable_kernel_profile": True})
    def test_cpp_kernel_profile(self):
        from torch.profiler import profile

        @torch._dynamo.optimize("inductor", nopython=True)
        def fn(a, b):
            return a + b

        a = torch.rand((100,))
        b = torch.rand((100,))
        with profile() as prof:
            fn(a, b)

        kernel_profile_events = []
        for e in prof.profiler.function_events:
            if "kernel_cpp_0" in e.name:
                kernel_profile_events.append(e.name)
        assert len(kernel_profile_events) > 0

    @unittest.skipIf(
        not codecache.valid_vec_isa_list(), "Does not support vectorization"
    )
    def test_channel_shuffle_cl_output(self):
        """code and shape extracted from shufflenet_v2_x1_0"""

        def channel_shuffle(x, groups):
            batchsize, num_channels, height, width = x.size()
            channels_per_group = num_channels // groups
            x = x.view(batchsize, groups, channels_per_group, height, width)
            x = torch.transpose(x, 1, 2).contiguous()
            x = x.view(batchsize, -1, height, width)
            return x.contiguous(memory_format=torch.channels_last)

        for simdlen in (None, 256, 1):
            with config.patch({"cpp.simdlen": simdlen}):
                torch._dynamo.reset()
                metrics.reset()
                x = torch.randn(64, 58, 28, 28)
                self.common(channel_shuffle, (x, 2))
                if simdlen != 1:
                    assert metrics.generated_cpp_vec_kernel_count == 2

    @slowTest
    @unittest.skipIf(
        not codecache.valid_vec_isa_list(), "Does not support vectorization"
    )
    def test_transpose_with_norm(self):
        """a sub-module from TIMM gmlp_s16_224"""

        class Model(torch.nn.Module):
            def __init__(self):
                super().__init__()
                self.linear = torch.nn.Linear(
                    in_features=256, out_features=1536, bias=True
                )
                self.act = torch.nn.GELU()
                self.norm = torch.nn.LayerNorm(768)
                self.proj = torch.nn.Linear(196, 196)
                self.fc = torch.nn.Linear(in_features=768, out_features=256, bias=True)

            def forward(self, x):
                x = self.linear(x)
                x = self.act(x)
                u, v = x.chunk(2, dim=-1)
                v = self.norm(v)
                v = self.proj(v.transpose(-1, -2))
                y = u * v.transpose(-1, -2)
                return self.fc(y)

        x = torch.randn(128, 196, 256)
        for simdlen in (None, 256, 1):
            with config.patch({"cpp.simdlen": simdlen}):
                for eval_mode in [True, False]:
                    torch._dynamo.reset()
                    metrics.reset()
                    m = Model().eval() if eval_mode else Model()
                    self.common(m, (x,))
                    if simdlen != 1:
                        assert metrics.generated_cpp_vec_kernel_count == 6

    @unittest.skipIf(
        not codecache.valid_vec_isa_list(), "Does not support vectorization"
    )
    def test_transpose_copy(self):
        def fn(a):
            return a.t().contiguous()

        for simdlen in (None, 256, 1):
            with config.patch({"cpp.simdlen": simdlen}):
                for dtype in (torch.float, torch.bfloat16):
                    for shape in (
                        (7, 7),
                        (8, 8),
                        (9, 9),
                        (16, 16),
                        (17, 17),
                        (32, 32),
                        (33, 33),
                    ):
                        torch._dynamo.reset()
                        metrics.reset()
                        x = torch.randn(shape, dtype=dtype)
                        self.common(fn, (x,))
                        if simdlen != 1:
                            assert metrics.generated_cpp_vec_kernel_count == 2

    def test_transpose_non_contiguous(self):
        def fn(a):
            # From part of timm HaloAttn:
            # (https://github.com/rwightman/pytorch-image-models/blob/main/timm/layers/halo_attn.py#L97).
            # Fixed https://github.com/pytorch/pytorch/issues/94269 accuracy issue.
            as_strided = torch.ops.aten.as_strided.default(
                a, [1, 384, 2, 20, 12], [153600, 1, 61440, 384, 7680]
            )
            as_strided_1 = torch.ops.aten.as_strided.default(
                as_strided,
                [1, 384, 2, 2, 12, 12],
                [153600, 1, 61440, 3072, 7680, 384],
            )
            clone_1 = torch.ops.aten.clone.default(
                as_strided_1, memory_format=torch.contiguous_format
            )
            _unsafe_view_1 = torch.ops.aten._unsafe_view.default(
                clone_1, [8, 48, 4, 144]
            )
            permute_2 = torch.ops.aten.permute.default(_unsafe_view_1, [0, 2, 3, 1])
            split_with_sizes = torch.ops.aten.split_with_sizes.default(
                permute_2, [16, 32], -1
            )
            getitem = split_with_sizes[0]
            getitem_1 = split_with_sizes[1]
            permute_3 = torch.ops.aten.permute.default(getitem, [0, 1, 3, 2])
            expand_1 = torch.ops.aten.expand.default(permute_3, [8, 4, 16, 144])
            clone_3 = torch.ops.aten.clone.default(
                expand_1, memory_format=torch.contiguous_format
            )
            return clone_3

        metrics.reset()
        x = torch.randn(1, 384, 20, 20).to(memory_format=torch.channels_last)
<<<<<<< HEAD
        opt_fn = torch._dynamo.optimize("inductor")(fn)
        self.assertTrue(same(fn(x), opt_fn(x)))
        assert metrics.generated_cpp_vec_kernel_count == 2
=======
        self.common(fn, (x,))
        assert metrics.generated_cpp_vec_kernel_count == 1
>>>>>>> d9903fdd

    def test_invalid_index_of_empty_tensor(self):
        def fn(a):
            b = a[[0]]
            return b

        a = torch.tensor([])
        with self.assertRaises(RuntimeError):
            torch.compile(fn)(a)

    def test_ir_node_str(self):
        @torch.compile
        def fn(x: torch.Tensor) -> torch.Tensor:
            return x.sin(), torch.nn.Softmax(dim=1)(x.cos())

        def run_node_alt(*args, **kwargs):
            rv = run_node(*args, **kwargs)
            strings.append(str(rv))
            return rv

        strings = []
        run_node = GraphLowering.run_node
        with patch.object(GraphLowering, "run_node", run_node_alt):
            fn(torch.randn([8, 128]))
        self.assertGreater(len(strings), 3)

    def test_vertical_sum_cpu_only(self):
        def fn1(a):
            return a.sum(dim=0)

        def fn2(a):
            return a.sum(dim=1)

        metrics.reset()
        x = torch.randn(100, 100)
        self.common(fn1, (x,))
        assert metrics.generated_cpp_vec_kernel_count == 1

        metrics.reset()
        x = torch.randn(100, 100, 100)
        self.common(fn2, (x,))
        assert metrics.generated_cpp_vec_kernel_count == 1

    def test_transpose_vertical_sum_cpu_only(self):
        def fn(a, b):
            c = a * b
            return c.sum(dim=1)

        metrics.reset()
        x = torch.randn(100, 50, 50)
        y = torch.randn(100, 50, 50).transpose(1, 2)
        self.common(fn, (x, y))
        assert metrics.generated_cpp_vec_kernel_count == 2

    def test_transpose_sum2d_cpu_only(self):
        def fn(a, b):
            c = a * b
            return c.sum()

        metrics.reset()
        x = torch.randn(50, 50)
        y = torch.randn(50, 50).transpose(0, 1)
        self.common(fn, (x, y))
        assert metrics.generated_cpp_vec_kernel_count == 2

    def test_transpose_sum_outer(self):
        # https://github.com/pytorch/pytorch/issues/98573
        def fn(a):
            return a.transpose(2, 3).sum(dim=1).contiguous()

        metrics.reset()
        x = torch.randn(10, 50, 50, 50)
        self.common(fn, (x,))
        assert metrics.generated_cpp_vec_kernel_count == 1

    def test_to_dtype_bool_float(self):
        # https://github.com/pytorch/pytorch/issues/100800
        def f(a):
            return torch.where(
                torch.ones_like(a).to(torch.bool),
                torch.zeros_like(a),
                torch.ones_like(a) * 2,
            )

        self.common(f, (torch.ones(16),))

    def test_to_dtype_float_bool(self):
        # https://github.com/pytorch/pytorch/issues/100466
        def f(a):
            a = a * torch.tensor(a >= 0, dtype=torch.float32)
            return a

        x = torch.rand(16)
        self.common(f, (x,))


if __name__ == "__main__":
    from torch._dynamo.test_case import run_tests
    from torch.testing._internal.inductor_utils import HAS_CPU

    if HAS_CPU and not IS_MACOS:
        run_tests(needs="filelock")<|MERGE_RESOLUTION|>--- conflicted
+++ resolved
@@ -1455,14 +1455,8 @@
 
         metrics.reset()
         x = torch.randn(1, 384, 20, 20).to(memory_format=torch.channels_last)
-<<<<<<< HEAD
-        opt_fn = torch._dynamo.optimize("inductor")(fn)
-        self.assertTrue(same(fn(x), opt_fn(x)))
+        self.common(fn, (x,))
         assert metrics.generated_cpp_vec_kernel_count == 2
-=======
-        self.common(fn, (x,))
-        assert metrics.generated_cpp_vec_kernel_count == 1
->>>>>>> d9903fdd
 
     def test_invalid_index_of_empty_tensor(self):
         def fn(a):
