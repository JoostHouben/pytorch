--- conflicted
+++ resolved
@@ -437,17 +437,7 @@
             # on the base tensor, but we are obligated to properly set requires-gradness on the real output.
             non_aliased_outs = []
             for i, o in enumerate(non_aliased_input_outs):
-<<<<<<< HEAD
-                if isinstance(o, torch.Tensor) and o._base is not None:
-                    non_aliased_outs.append(o._base)
-                    is_exact_input = False
-                    aliases_intermediate_and_not_input = True
-                    aliased_out_idx[o] = (i, aliases_intermediate_and_not_input, is_exact_input)
-                else:
-                    non_aliased_outs.append(o)
-=======
                 non_aliased_outs.append(o)
->>>>>>> 57353c96
 
             return non_aliased_outs, aliased_out_idx
 
@@ -506,11 +496,7 @@
                 if is_exact_input:
                     assert not is_alias_of_intermediate_not_input
                     output_type = OutputType.alias_of_input
-<<<<<<< HEAD
-                    alias_idx = num_non_input_aliased_outputs
-=======
                     alias_idx = input_alias_idx
->>>>>>> 57353c96
                     sizes_idx = None
                     strides_idx = None
                     storage_offset_idx = None
@@ -656,13 +642,9 @@
         # For outputs that are aliases of intermediates, we will have returned the output's _base as an output in the graph instead,
         # which we *should* send to grad()
         outputs_for_grad = [
-<<<<<<< HEAD
-            x._base if meta.aliased_output_info[i].output_type == OutputType.alias_of_intermediate else x
-=======
             x
             # TODO: support ._base
             # x._base if meta.aliased_output_info[i].output_type == OutputType.alias_of_intermediate else x
->>>>>>> 57353c96
             for (i, x) in enumerate(all_outs) if meta.aliased_output_info[i].output_type != OutputType.alias_of_input
         ]
         # Pass any (non-aliased) mutated inputs in as tangents, since they'll be returned as outputs in the fw
@@ -1145,11 +1127,7 @@
     _num_outputs_aliased_to_intermediates = len([
         x for x in _fw_metadata.aliased_output_info if x.output_type == OutputType.alias_of_intermediate])
     _num_mutated_data_inputs = len([x for x in _fw_metadata.mutated_input_info if x == MutationType.data])
-<<<<<<< HEAD
-    _num_mutated_metadata_only_inputs = len(_fw_metadata.metadata_mutation_input_info)
-=======
     _num_mutated_metadata_only_inputs = len([x for x in _fw_metadata.metadata_mutation_input_info if x is not None])
->>>>>>> 57353c96
     _num_mutated_inputs = _num_mutated_data_inputs + _num_mutated_metadata_only_inputs
 
     if isinstance(out, (list, tuple)):
@@ -1198,36 +1176,6 @@
         # to make that toggleable is a bit painful.
         # aot autograd without functionalization is wrong anyway, so we error.
         raise AssertionError("Graph partitioning without functionalization is not sound, we may introduce errors")
-<<<<<<< HEAD
-
-    if config.use_dynamic_shapes:
-        # Constant-ify any symbolic args that are actually constant
-        # NB: This optimization is mandatory, because without it we will try
-        # to feed constant integers into backwards compiler, and many
-        # compilers will choke on this.
-        for n in fx_g.graph.nodes:
-            if n.op == "call_function":
-                hit = False
-
-                def constantify(s):
-                    nonlocal hit
-                    if isinstance(s, fx.Node) and 'val' in s.meta and isinstance(s.meta['val'], torch.SymInt):
-                        # TODO: Factor this onto SymInt
-                        node = s.meta['val'].node
-                        r = node.shape_env._maybe_evaluate_static(node.expr)
-                        if r is not None:
-                            hit = True
-                            return int(r)
-                    return s
-
-                args, kwargs = pytree.tree_map(constantify, (n.args, n.kwargs))
-                if hit:
-                    n.args = args
-                    n.kwargs = kwargs
-
-        fx_g.recompile()
-=======
->>>>>>> 57353c96
 
     if config.debug_joint:
         print("====== Joint graph ======")
@@ -1513,13 +1461,10 @@
                         # Create the output alias
                         aliased_out = gen_alias_from_base(aliased_base_tensor, size_, stride_, storage_offset_, fake_meta)
                         fw_outs_including_aliases.append(aliased_out)
-<<<<<<< HEAD
-=======
 
             for inner_out, user_out in zip(fw_outs, fw_outs_including_aliases):
                 # Sanity check assert
                 assert type(inner_out) == type(user_out)
->>>>>>> 57353c96
             return fw_outs_including_aliases
         else:
             return fw_outs
